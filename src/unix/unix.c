--- conflicted
+++ resolved
@@ -48,56 +48,6 @@
 static int      first_use = 1;
 static uint64_t StartingTime;
 static uint64_t Frequency;
-<<<<<<< HEAD
-int rctrl_is_lalt;
-int	update_icons;
-int	kbd_req_capture;
-int hide_status_bar;
-int hide_tool_bar;
-int fixed_size_x = 640;
-int fixed_size_y = 480;
-extern int title_set;
-extern wchar_t sdl_win_title[512];
-plat_joystick_t	plat_joystick_state[MAX_PLAT_JOYSTICKS];
-joystick_t	joystick_state[MAX_JOYSTICKS];
-int		joysticks_present;
-int		status_icons_fullscreen = 0; /* unused. */
-SDL_mutex *blitmtx;
-SDL_threadID eventthread;
-static int exit_event = 0;
-static int fullscreen_pending = 0;
-uint32_t lang_id = 0x0409, lang_sys = 0x0409; // Multilangual UI variables, for now all set to LCID of en-US
-char  icon_set[256] = "";  /* name of the iconset to be used */ 
-
-static const uint16_t sdl_to_xt[0x200] =
-{
-    [SDL_SCANCODE_ESCAPE] = 0x01,
-    [SDL_SCANCODE_1] = 0x02,
-    [SDL_SCANCODE_2] = 0x03,
-    [SDL_SCANCODE_3] = 0x04,
-    [SDL_SCANCODE_4] = 0x05,
-    [SDL_SCANCODE_5] = 0x06,
-    [SDL_SCANCODE_6] = 0x07,
-    [SDL_SCANCODE_7] = 0x08,
-    [SDL_SCANCODE_8] = 0x09,
-    [SDL_SCANCODE_9] = 0x0A,
-    [SDL_SCANCODE_0] = 0x0B,
-    [SDL_SCANCODE_MINUS] = 0x0C,
-    [SDL_SCANCODE_EQUALS] = 0x0D,
-    [SDL_SCANCODE_BACKSPACE] = 0x0E,
-    [SDL_SCANCODE_TAB] = 0x0F,
-    [SDL_SCANCODE_Q] = 0x10,
-    [SDL_SCANCODE_W] = 0x11,
-    [SDL_SCANCODE_E] = 0x12,
-    [SDL_SCANCODE_R] = 0x13,
-    [SDL_SCANCODE_T] = 0x14,
-    [SDL_SCANCODE_Y] = 0x15,
-    [SDL_SCANCODE_U] = 0x16,
-    [SDL_SCANCODE_I] = 0x17,
-    [SDL_SCANCODE_O] = 0x18,
-    [SDL_SCANCODE_P] = 0x19,
-    [SDL_SCANCODE_LEFTBRACKET] = 0x1A,
-=======
 int             rctrl_is_lalt;
 int             update_icons;
 int             kbd_req_capture;
@@ -110,6 +60,7 @@
 plat_joystick_t plat_joystick_state[MAX_PLAT_JOYSTICKS];
 joystick_t      joystick_state[MAX_JOYSTICKS];
 int             joysticks_present;
+int             status_icons_fullscreen = 0; /* unused. */
 SDL_mutex      *blitmtx;
 SDL_threadID    eventthread;
 static int      exit_event         = 0;
@@ -145,7 +96,6 @@
     [SDL_SCANCODE_O]            = 0x18,
     [SDL_SCANCODE_P]            = 0x19,
     [SDL_SCANCODE_LEFTBRACKET]  = 0x1A,
->>>>>>> dde4c147
     [SDL_SCANCODE_RIGHTBRACKET] = 0x1B,
     [SDL_SCANCODE_RETURN]       = 0x1C,
     [SDL_SCANCODE_LCTRL]        = 0x1D,
