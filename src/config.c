/*
 * 86Box    A hypervisor and IBM PC system emulator that specializes in
 *          running old operating systems and software designed for IBM
 *          PC systems and compatibles from 1981 through fairly recent
 *          system designs based on the PCI bus.
 *
 *          This file is part of the 86Box distribution.
 *
 *          Configuration file handler.
 *
 *
 *
 * Authors: Sarah Walker, <https://pcem-emulator.co.uk/>
 *          Miran Grca, <mgrca8@gmail.com>
 *          Fred N. van Kempen, <decwiz@yahoo.com>
 *          Overdoze,
 *          David Hrdlička, <hrdlickadavid@outlook.com>
 *
 *          Copyright 2008-2019 Sarah Walker.
 *          Copyright 2016-2019 Miran Grca.
 *          Copyright 2017-2019 Fred N. van Kempen.
 *          Copyright 2018-2019 David Hrdlička.
 *          Copyright 2021      Andreas J. Reichel.
 *          Copyright 2021-2022 Jasmine Iwanek.
 *
 * NOTE:    Forcing config files to be in Unicode encoding breaks
 *          it on Windows XP, and possibly also Vista. Use the
 *          -DANSI_CFG for use on these systems.
 */

#include <inttypes.h>
#include <stdarg.h>
#include <stdio.h>
#include <stdint.h>
#include <string.h>
#include <stdlib.h>
#include <wchar.h>
#define HAVE_STDARG_H
#include <86box/86box.h>
#include "cpu.h"
#include <86box/device.h>
#include <86box/timer.h>
#include <86box/cassette.h>
#include <86box/cartridge.h>
#include <86box/nvr.h>
#include <86box/ini.h>
#include <86box/config.h>
#include <86box/isamem.h>
#include <86box/isartc.h>
#include <86box/lpt.h>
#include <86box/serial.h>
#include <86box/hdd.h>
#include <86box/hdc.h>
#include <86box/hdc_ide.h>
#include <86box/fdd.h>
#include <86box/fdc.h>
#include <86box/fdc_ext.h>
#include <86box/gameport.h>
#include <86box/serial.h>
#include <86box/serial_passthrough.h>
#include <86box/machine.h>
#include <86box/mouse.h>
#include <86box/thread.h>
#include <86box/network.h>
#include <86box/scsi.h>
#include <86box/scsi_device.h>
#include <86box/cdrom.h>
#include <86box/cdrom_interface.h>
#include <86box/zip.h>
#include <86box/mo.h>
#include <86box/sound.h>
#include <86box/midi.h>
#include <86box/snd_mpu401.h>
#include <86box/video.h>
#include <86box/path.h>
#include <86box/plat.h>
#include <86box/plat_dir.h>
#include <86box/ui.h>
#include <86box/snd_opl.h>
#include <86box/version.h>

static int   cx;
static int   cy;
static int   cw;
static int   ch;
static ini_t config;

#ifdef ENABLE_CONFIG_LOG
int config_do_log = ENABLE_CONFIG_LOG;

static void
config_log(const char *fmt, ...)
{
    va_list ap;

    if (config_do_log) {
        va_start(ap, fmt);
        pclog_ex(fmt, ap);
        va_end(ap);
    }
}
#else
#    define config_log(fmt, ...)
#endif

/* Load "General" section. */
static void
load_general(void)
{
    ini_section_t cat = ini_find_section(config, "General");
    char          temp[512];
    char         *p;

    vid_resize = ini_section_get_int(cat, "vid_resize", 0);
    if (vid_resize & ~3)
        vid_resize &= 3;

    memset(temp, '\0', sizeof(temp));
    p       = ini_section_get_string(cat, "vid_renderer", "default");
    vid_api = plat_vidapi(p);
    ini_section_delete_var(cat, "vid_api");

    video_fullscreen_scale = ini_section_get_int(cat, "video_fullscreen_scale", 1);

    video_fullscreen_first = ini_section_get_int(cat, "video_fullscreen_first", 1);

    video_filter_method = ini_section_get_int(cat, "video_filter_method", 1);

    force_43 = !!ini_section_get_int(cat, "force_43", 0);
    scale    = ini_section_get_int(cat, "scale", 1);
    if (scale > 9)
        scale = 9;
    dpi_scale = ini_section_get_int(cat, "dpi_scale", 1);

    enable_overscan  = !!ini_section_get_int(cat, "enable_overscan", 0);
    vid_cga_contrast = !!ini_section_get_int(cat, "vid_cga_contrast", 0);
    video_grayscale  = ini_section_get_int(cat, "video_grayscale", 0);
    video_graytype   = ini_section_get_int(cat, "video_graytype", 0);

    rctrl_is_lalt = ini_section_get_int(cat, "rctrl_is_lalt", 0);
    update_icons  = ini_section_get_int(cat, "update_icons", 1);

    window_remember = ini_section_get_int(cat, "window_remember", 0);

    if (!window_remember && !(vid_resize & 2))
        window_w = window_h = window_x = window_y = 0;

    if (vid_resize & 2) {
        p = ini_section_get_string(cat, "window_fixed_res", NULL);
        if (p == NULL)
            p = "120x120";
        sscanf(p, "%ix%i", &fixed_size_x, &fixed_size_y);
        if (fixed_size_x < 120)
            fixed_size_x = 120;
        if (fixed_size_x > 2048)
            fixed_size_x = 2048;
        if (fixed_size_y < 120)
            fixed_size_y = 120;
        if (fixed_size_y > 2048)
            fixed_size_y = 2048;
    } else {
        ini_section_delete_var(cat, "window_fixed_res");

        fixed_size_x = fixed_size_y = 120;
    }

    sound_gain = ini_section_get_int(cat, "sound_gain", 0);

    kbd_req_capture = ini_section_get_int(cat, "kbd_req_capture", 0);
    hide_status_bar = ini_section_get_int(cat, "hide_status_bar", 0);
    hide_tool_bar   = ini_section_get_int(cat, "hide_tool_bar", 0);

    confirm_reset = ini_section_get_int(cat, "confirm_reset", 1);
    confirm_exit  = ini_section_get_int(cat, "confirm_exit", 1);
    confirm_save  = ini_section_get_int(cat, "confirm_save", 1);

    p = ini_section_get_string(cat, "language", NULL);
    if (p != NULL)
        lang_id = plat_language_code(p);

    mouse_sensitivity = ini_section_get_double(cat, "mouse_sensitivity", 1.0);
    if (mouse_sensitivity < 0.1)
        mouse_sensitivity = 0.1;
    else if (mouse_sensitivity > 2.0)
        mouse_sensitivity = 2.0;

    p = ini_section_get_string(cat, "iconset", NULL);
    if (p != NULL)
        strcpy(icon_set, p);
    else
        strcpy(icon_set, "");

    enable_discord = !!ini_section_get_int(cat, "enable_discord", 0);

    open_dir_usr_path = ini_section_get_int(cat, "open_dir_usr_path", 0);

    video_framerate = ini_section_get_int(cat, "video_gl_framerate", -1);
    video_vsync     = ini_section_get_int(cat, "video_gl_vsync", 0);
    strncpy(video_shader, ini_section_get_string(cat, "video_gl_shader", ""), sizeof(video_shader) - 1);

    window_remember = ini_section_get_int(cat, "window_remember", 0);
    if (window_remember) {
        p = ini_section_get_string(cat, "window_coordinates", NULL);
        if (p == NULL)
            p = "0, 0, 0, 0";
        sscanf(p, "%i, %i, %i, %i", &cw, &ch, &cx, &cy);
    } else
        cw = ch = cx = cy = 0;

    ini_section_delete_var(cat, "window_coordinates");

    do_auto_pause = ini_section_get_int(cat, "do_auto_pause", 0);

    p = ini_section_get_string(cat, "uuid", NULL);
    if (p != NULL)
        strncpy(uuid, p, sizeof(uuid) - 1);
    else
        strncpy(uuid, "", sizeof(uuid) - 1);
}

/* Load monitor section. */
static void
load_monitor(int monitor_index)
{
    ini_section_t       cat;
    char                name[512];
    char                temp[512];
    const char   *      p         = NULL;
    monitor_settings_t *ms        = &monitor_settings[monitor_index];

    sprintf(name, "Monitor #%i", monitor_index + 1);
    sprintf(temp, "%i, %i, %i, %i", cx, cy, cw, ch);

    cat = ini_find_section(config, name);

    p = ini_section_get_string(cat, "window_coordinates", temp);

    if (window_remember) {
        sscanf(p, "%i, %i, %i, %i", &ms->mon_window_x, &ms->mon_window_y,
               &ms->mon_window_w, &ms->mon_window_h);
        ms->mon_window_maximized = !!ini_section_get_int(cat, "window_maximized", 0);
    } else
        ms->mon_window_maximized = 0;
}

/* Load "Machine" section. */
static void
load_machine(void)
{
    ini_section_t cat = ini_find_section(config, "Machine");
    const char   *p;
    const char   *migrate_from = NULL;
    int           c;
    int           i;
    int           j;
    int           speed;
    double        multi;

    p = ini_section_get_string(cat, "machine", NULL);
    if (p != NULL) {
        migrate_from = p;
        /* Migrate renamed machines. */
        if (!strcmp(p, "430nx"))
            machine = machine_get_machine_from_internal_name("586ip");
        else if (!strcmp(p, "586mc1"))
            machine = machine_get_machine_from_internal_name("586is");
        else {
            machine      = machine_get_machine_from_internal_name(p);
            migrate_from = NULL;
        }
    } else
        machine = 0;

    if (machine >= machine_count())
        machine = machine_count() - 1;

    /* Copy NVR files when migrating a machine to a new internal name. */
    if (migrate_from) {
        char old_fn[256];
        strcpy(old_fn, migrate_from);
        strcat(old_fn, ".");
        c = strlen(old_fn);
        char new_fn[256];
        strcpy(new_fn, machines[machine].internal_name);
        strcat(new_fn, ".");
        i = strlen(new_fn);

        /* Iterate through NVR files. */
        DIR *dirp = opendir(nvr_path("."));
        if (dirp) {
            struct dirent *entry;
            while ((entry = readdir(dirp))) {
                /* Check if this file corresponds to the old name. */
                if (strncmp(entry->d_name, old_fn, c))
                    continue;

                /* Add extension to the new name. */
                strcpy(&new_fn[i], &entry->d_name[c]);

                /* Only copy if a file with the new name doesn't already exist. */
                FILE *g = nvr_fopen(new_fn, "rb");
                if (!g) {
                    FILE *f = nvr_fopen(entry->d_name, "rb");
                    g       = nvr_fopen(new_fn, "wb");

                    uint8_t buf[4096];
                    while ((j = fread(buf, 1, sizeof(buf), f)))
                        fwrite(buf, 1, j, g);

                    fclose(f);
                }
                fclose(g);
            }
        }
    }

    cpu_override = ini_section_get_int(cat, "cpu_override", 0);
    cpu_f        = NULL;
    p            = ini_section_get_string(cat, "cpu_family", NULL);
    if (p) {
        /* Migrate CPU family changes. */
        if ((!strcmp(machines[machine].internal_name, "deskpro386") ||
            !strcmp(machines[machine].internal_name, "deskpro386_05_1988")))
            cpu_f = cpu_get_family("i386dx_deskpro386");
        else
            cpu_f = cpu_get_family(p);

        if (cpu_f && !cpu_family_is_eligible(cpu_f, machine)) /* only honor eligible families */
            cpu_f = NULL;
    }

    if (cpu_f) {
        speed = ini_section_get_int(cat, "cpu_speed", 0);
        multi = ini_section_get_double(cat, "cpu_multi", 0);

        /* Find the configured CPU. */
        cpu = 0;
        c   = 0;
        i   = 256;
        while (cpu_f->cpus[cpu].cpu_type) {
            if (cpu_is_eligible(cpu_f, cpu, machine)) {
                /* Skip ineligible CPUs. */
                if ((cpu_f->cpus[cpu].rspeed == speed) && (cpu_f->cpus[cpu].multi == multi))
                    /* Exact speed/multiplier match. */
                    break;
                else if ((cpu_f->cpus[cpu].rspeed >= speed) && (i == 256))
                    /* Closest speed match. */
                    i = cpu;
                c = cpu; /* store fastest eligible CPU */
            }
            cpu++;
        }
        if (!cpu_f->cpus[cpu].cpu_type)
            /* if no exact match was found, use closest matching faster CPU or fastest eligible CPU. */
            cpu = MIN(i, c);
    } else {
        /* Default, find first eligible family. */
        c = 0;
        while (!cpu_family_is_eligible(&cpu_families[c], machine)) {
            if (cpu_families[c++].package == 0) {
                /* End of list. */
                fatal("No eligible CPU families for the selected machine\n");
                return;
            }
        }
        cpu_f = (cpu_family_t *) &cpu_families[c];

        /* Find first eligible CPU in that family. */
        cpu = 0;
        while (!cpu_is_eligible(cpu_f, cpu, machine)) {
            if (cpu_f->cpus[cpu++].cpu_type == 0) {
                /* End of list. */
                cpu = 0;
                break;
            }
        }
    }
    cpu_s = (CPU *) &cpu_f->cpus[cpu];

    cpu_waitstates = ini_section_get_int(cat, "cpu_waitstates", 0);

    p        = ini_section_get_string(cat, "fpu_type", "none");
    fpu_type = fpu_get_type(cpu_f, cpu, p);

    mem_size = ini_section_get_int(cat, "mem_size", 64);

    if (mem_size > machine_get_max_ram(machine))
        mem_size = machine_get_max_ram(machine);

    cpu_use_dynarec = !!ini_section_get_int(cat, "cpu_use_dynarec", 0);
    fpu_softfloat = !!ini_section_get_int(cat, "fpu_softfloat", 0);
    if ((fpu_type != FPU_NONE) && machine_has_flags(machine, MACHINE_SOFTFLOAT_ONLY))
        fpu_softfloat = 1;

    p = ini_section_get_string(cat, "time_sync", NULL);
    if (p != NULL) {
        if (!strcmp(p, "disabled"))
            time_sync = TIME_SYNC_DISABLED;
        else if (!strcmp(p, "local"))
            time_sync = TIME_SYNC_ENABLED;
        else if (!strcmp(p, "utc") || !strcmp(p, "gmt"))
            time_sync = TIME_SYNC_ENABLED | TIME_SYNC_UTC;
        else
            time_sync = TIME_SYNC_ENABLED;
    } else
        time_sync = !!ini_section_get_int(cat, "enable_sync", 1);

    pit_mode = ini_section_get_int(cat, "pit_mode", -1);
}

/* Load "Video" section. */
static void
load_video(void)
{
    ini_section_t cat = ini_find_section(config, "Video");
    char         *p;
    int           free_p = 0;

    if (machine_has_flags(machine, MACHINE_VIDEO_ONLY)) {
        ini_section_delete_var(cat, "gfxcard");
        gfxcard[0] = VID_INTERNAL;
    } else {
        p = ini_section_get_string(cat, "gfxcard", NULL);
        if (p == NULL) {
            if (machine_has_flags(machine, MACHINE_VIDEO)) {
                p = (char *) malloc((strlen("internal") + 1) * sizeof(char));
                strcpy(p, "internal");
            } else {
                p = (char *) malloc((strlen("none") + 1) * sizeof(char));
                strcpy(p, "none");
            }
            free_p = 1;
        }
        gfxcard[0] = video_get_video_from_internal_name(p);
        if (free_p)
            free(p);
    }

    if (((gfxcard[0] == VID_INTERNAL) && machine_has_flags(machine, MACHINE_VIDEO_8514A)) ||
        video_card_get_flags(gfxcard[0]) == VIDEO_FLAG_TYPE_8514)
        ini_section_delete_var(cat, "8514a");
    if (((gfxcard[0] == VID_INTERNAL) && machine_has_flags(machine, MACHINE_VIDEO_XGA)) ||
        video_card_get_flags(gfxcard[0]) == VIDEO_FLAG_TYPE_XGA)
        ini_section_delete_var(cat, "xga");

    voodoo_enabled                   = !!ini_section_get_int(cat, "voodoo", 0);
    ibm8514_standalone_enabled       = !!ini_section_get_int(cat, "8514a", 0);
    ibm8514_active                   = ibm8514_standalone_enabled;
    xga_standalone_enabled           = !!ini_section_get_int(cat, "xga", 0);
    xga_active                       = xga_standalone_enabled;
    show_second_monitors             = !!ini_section_get_int(cat, "show_second_monitors", 1);
    video_fullscreen_scale_maximized = !!ini_section_get_int(cat, "video_fullscreen_scale_maximized", 0);

    p = ini_section_get_string(cat, "gfxcard_2", NULL);
    if (!p)
        p = "none";
    gfxcard[1] = video_get_video_from_internal_name(p);
}

/* Load "Input Devices" section. */
static void
load_input_devices(void)
{
    ini_section_t cat = ini_find_section(config, "Input devices");
    char          temp[512];
    int           c;
    int           d;
    char         *p;

    p = ini_section_get_string(cat, "mouse_type", NULL);
    if (p != NULL)
        mouse_type = mouse_get_from_internal_name(p);
    else
        mouse_type = 0;

    p = ini_section_get_string(cat, "joystick_type", NULL);
    if (p != NULL) {
        joystick_type = joystick_get_from_internal_name(p);

        if (!joystick_type) {
            /* Try to read an integer for backwards compatibility with old configs */
            if (!strcmp(p, "0"))
                /* Workaround for ini_section_get_int returning 0 on non-integer data */
                joystick_type = joystick_get_from_internal_name("2axis_2button");
            else {
                c = ini_section_get_int(cat, "joystick_type", 8);
                switch (c) {
                    case JS_TYPE_2AXIS_4BUTTON:
                        joystick_type = joystick_get_from_internal_name("2axis_4button");
                        break;
                    case JS_TYPE_2AXIS_6BUTTON:
                        joystick_type = joystick_get_from_internal_name("2axis_6button");
                        break;
                    case JS_TYPE_2AXIS_8BUTTON:
                        joystick_type = joystick_get_from_internal_name("2axis_8button");
                        break;
                    case JS_TYPE_4AXIS_4BUTTON:
                        joystick_type = joystick_get_from_internal_name("4axis_4button");
                        break;
                    case JS_TYPE_CH_FLIGHTSTICK_PRO:
                        joystick_type = joystick_get_from_internal_name("ch_flightstick_pro");
                        break;
                    case JS_TYPE_SIDEWINDER_PAD:
                        joystick_type = joystick_get_from_internal_name("sidewinder_pad");
                        break;
                    case JS_TYPE_THRUSTMASTER_FCS:
                        joystick_type = joystick_get_from_internal_name("thrustmaster_fcs");
                        break;
                    default:
                        joystick_type = JS_TYPE_NONE;
                        break;
                }
            }
        }
    } else
        joystick_type = JS_TYPE_NONE;

    for (c = 0; c < joystick_get_max_joysticks(joystick_type); c++) {
        sprintf(temp, "joystick_%i_nr", c);
        joystick_state[c].plat_joystick_nr = ini_section_get_int(cat, temp, 0);

        if (joystick_state[c].plat_joystick_nr) {
            for (d = 0; d < joystick_get_axis_count(joystick_type); d++) {
                sprintf(temp, "joystick_%i_axis_%i", c, d);
                joystick_state[c].axis_mapping[d] = ini_section_get_int(cat, temp, d);
            }
            for (d = 0; d < joystick_get_button_count(joystick_type); d++) {
                sprintf(temp, "joystick_%i_button_%i", c, d);
                joystick_state[c].button_mapping[d] = ini_section_get_int(cat, temp, d);
            }
            for (d = 0; d < joystick_get_pov_count(joystick_type); d++) {
                sprintf(temp, "joystick_%i_pov_%i", c, d);
                p                                   = ini_section_get_string(cat, temp, "0, 0");
                joystick_state[c].pov_mapping[d][0] = joystick_state[c].pov_mapping[d][1] = 0;
                sscanf(p, "%i, %i", &joystick_state[c].pov_mapping[d][0],
                       &joystick_state[c].pov_mapping[d][1]);
            }
        }
    }

    tablet_tool_type = !!ini_section_get_int(cat, "tablet_tool_type", 1);
}

/* Load "Sound" section. */
static void
load_sound(void)
{
    ini_section_t cat = ini_find_section(config, "Sound");
    char          temp[512];
    char         *p;

    p = ini_section_get_string(cat, "sndcard", NULL);
    /* FIXME: Hack to not break configs with the Sound Blaster 128 PCI set. */
    if ((p != NULL) && (!strcmp(p, "sbpci128") || !strcmp(p, "sb128pci")))
        p = "es1371";
    if (p != NULL)
        sound_card_current[0] = sound_card_get_from_internal_name(p);
    else
        sound_card_current[0] = 0;

    p = ini_section_get_string(cat, "sndcard2", NULL);
    /* FIXME: Hack to not break configs with the Sound Blaster 128 PCI set. */
    if ((p != NULL) && (!strcmp(p, "sbpci128") || !strcmp(p, "sb128pci")))
        p = "es1371";
    if (p != NULL)
        sound_card_current[1] = sound_card_get_from_internal_name(p);
    else
        sound_card_current[1] = 0;

    p = ini_section_get_string(cat, "sndcard3", NULL);
    /* FIXME: Hack to not break configs with the Sound Blaster 128 PCI set. */
    if ((p != NULL) && (!strcmp(p, "sbpci128") || !strcmp(p, "sb128pci")))
        p = "es1371";
    if (p != NULL)
        sound_card_current[2] = sound_card_get_from_internal_name(p);
    else
        sound_card_current[2] = 0;

    p = ini_section_get_string(cat, "sndcard4", NULL);
    /* FIXME: Hack to not break configs with the Sound Blaster 128 PCI set. */
    if ((p != NULL) && (!strcmp(p, "sbpci128") || !strcmp(p, "sb128pci")))
        p = "es1371";
    if (p != NULL)
        sound_card_current[3] = sound_card_get_from_internal_name(p);
    else
        sound_card_current[3] = 0;

    p = ini_section_get_string(cat, "midi_device", NULL);
    if (p != NULL)
        midi_output_device_current = midi_out_device_get_from_internal_name(p);
    else
        midi_output_device_current = 0;

    p = ini_section_get_string(cat, "midi_in_device", NULL);
    if (p != NULL)
        midi_input_device_current = midi_in_device_get_from_internal_name(p);
    else
        midi_input_device_current = 0;

    mpu401_standalone_enable = !!ini_section_get_int(cat, "mpu401_standalone", 0);

    /* Backwards compatibility for standalone SSI-2001, CMS and GUS from v3.11 and older. */
    const char *legacy_cards[][2] = {
        {"ssi2001",      "ssi2001"},
        { "gameblaster", "cms"    },
        { "gus",         "gus"    }
    };
    for (int i = 0, j = 0; i < (sizeof(legacy_cards) / sizeof(legacy_cards[0])); i++) {
        if (ini_section_get_int(cat, legacy_cards[i][0], 0) == 1) {
            /* Migrate to the first available sound card slot. */
            for (; j < (sizeof(sound_card_current) / sizeof(sound_card_current[0])); j++) {
                if (!sound_card_current[j]) {
                    sound_card_current[j] = sound_card_get_from_internal_name(legacy_cards[i][1]);
                    break;
                }
            }
        }
    }

    memset(temp, '\0', sizeof(temp));
    p = ini_section_get_string(cat, "sound_type", "float");
    if (strlen(p) > 511)
        fatal("load_sound(): strlen(p) > 511\n");
    else
        strncpy(temp, p, 511);
    if (!strcmp(temp, "float") || !strcmp(temp, "1"))
        sound_is_float = 1;
    else
        sound_is_float = 0;

    p = ini_section_get_string(cat, "fm_driver", "nuked");
    if (!strcmp(p, "ymfm")) {
        fm_driver = FM_DRV_YMFM;
    } else {
        fm_driver = FM_DRV_NUKED;
    }
}

/* Load "Network" section. */
static void
load_network(void)
{
    ini_section_t   cat       = ini_find_section(config, "Network");
    char         *  p;
    char            temp[512];
    uint16_t        c         = 0;
    uint16_t        min       = 0;
    netcard_conf_t *nc        = &net_cards_conf[c];

    /* Handle legacy configuration which supported only one NIC */
    p = ini_section_get_string(cat, "net_card", NULL);
    if (p != NULL) {
        nc->device_num = network_card_get_from_internal_name(p);

        p = ini_section_get_string(cat, "net_type", NULL);
        if (p != NULL) {
            if (!strcmp(p, "pcap") || !strcmp(p, "1"))
                nc->net_type = NET_TYPE_PCAP;
            else if (!strcmp(p, "slirp") || !strcmp(p, "2"))
                nc->net_type = NET_TYPE_SLIRP;
            else if (!strcmp(p, "vde") || !strcmp(p, "2"))
                nc->net_type = NET_TYPE_VDE;
            else
                nc->net_type = NET_TYPE_NONE;
        } else
            nc->net_type = NET_TYPE_NONE;

        p = ini_section_get_string(cat, "net_host_device", NULL);
        if (p != NULL) {
            if (nc->net_type == NET_TYPE_PCAP) {
                if ((network_dev_to_id(p) == -1) || (network_ndev == 1)) {
                    if (network_ndev == 1)
                        ui_msgbox_header(MBX_ERROR, plat_get_string(STRING_PCAP_ERROR_NO_DEVICES), plat_get_string(STRING_PCAP_ERROR_DESC));
                    else if (network_dev_to_id(p) == -1)
                        ui_msgbox_header(MBX_ERROR, plat_get_string(STRING_PCAP_ERROR_INVALID_DEVICE), plat_get_string(STRING_PCAP_ERROR_DESC));
                    strcpy(nc->host_dev_name, "none");
                } else
                    strncpy(nc->host_dev_name, p, sizeof(nc->host_dev_name) - 1);
            } else
                strncpy(nc->host_dev_name, p, sizeof(nc->host_dev_name) - 1);
        } else
            strcpy(nc->host_dev_name, "none");

        min++;
    }

    ini_section_delete_var(cat, "net_card");
    ini_section_delete_var(cat, "net_type");
    ini_section_delete_var(cat, "net_host_device");

    for (c = min; c < NET_CARD_MAX; c++) {
        nc = &net_cards_conf[c];
        sprintf(temp, "net_%02i_card", c + 1);
        p = ini_section_get_string(cat, temp, NULL);
        if (p != NULL)
            nc->device_num = network_card_get_from_internal_name(p);
        else
            nc->device_num = 0;

        sprintf(temp, "net_%02i_net_type", c + 1);
        p = ini_section_get_string(cat, temp, NULL);
        if (p != NULL) {
            if (!strcmp(p, "pcap") || !strcmp(p, "1"))
                nc->net_type = NET_TYPE_PCAP;
            else if (!strcmp(p, "slirp") || !strcmp(p, "2"))
                nc->net_type = NET_TYPE_SLIRP;
            else if (!strcmp(p, "vde") || !strcmp(p, "2"))
                nc->net_type = NET_TYPE_VDE;
            else
                nc->net_type = NET_TYPE_NONE;
        } else
            nc->net_type = NET_TYPE_NONE;

        sprintf(temp, "net_%02i_host_device", c + 1);
        p = ini_section_get_string(cat, temp, NULL);
        if (p != NULL) {
            if (nc->net_type == NET_TYPE_PCAP) {
                if ((network_dev_to_id(p) == -1) || (network_ndev == 1)) {
                    if (network_ndev == 1)
                        ui_msgbox_header(MBX_ERROR, plat_get_string(STRING_PCAP_ERROR_NO_DEVICES), plat_get_string(STRING_PCAP_ERROR_DESC));
                    else if (network_dev_to_id(p) == -1)
                        ui_msgbox_header(MBX_ERROR, plat_get_string(STRING_PCAP_ERROR_INVALID_DEVICE), plat_get_string(STRING_PCAP_ERROR_DESC));
                    strcpy(nc->host_dev_name, "none");
                } else
                    strncpy(nc->host_dev_name, p, sizeof(nc->host_dev_name) - 1);
            } else
                strncpy(nc->host_dev_name, p, sizeof(nc->host_dev_name) - 1);
        } else
            strcpy(nc->host_dev_name, "none");

        sprintf(temp, "net_%02i_link", c + 1);
        nc->link_state = ini_section_get_int(cat, temp,
                                             (NET_LINK_10_HD | NET_LINK_10_FD |
                                              NET_LINK_100_HD | NET_LINK_100_FD |
                                              NET_LINK_1000_HD | NET_LINK_1000_FD));
    }
}

/* Load "Ports" section. */
static void
load_ports(void)
{
    ini_section_t cat = ini_find_section(config, "Ports (COM & LPT)");
    char         *p;
    char          temp[512];
    int           c;
    int           d;

    memset(temp, 0, sizeof(temp));

    for (c = 0; c < SERIAL_MAX; c++) {
        sprintf(temp, "serial%d_enabled", c + 1);
        com_ports[c].enabled = !!ini_section_get_int(cat, temp, (c >= 2) ? 0 : 1);

        sprintf(temp, "serial%d_passthrough_enabled", c + 1);
        serial_passthrough_enabled[c] = !!ini_section_get_int(cat, temp, 0);

        if (serial_passthrough_enabled[c])
            config_log("Serial Port %d: passthrough enabled.\n\n", c + 1);
    }

    for (c = 0; c < PARALLEL_MAX; c++) {
        sprintf(temp, "lpt%d_enabled", c + 1);
        lpt_ports[c].enabled = !!ini_section_get_int(cat, temp, (c == 0) ? 1 : 0);

        sprintf(temp, "lpt%d_device", c + 1);
        p                   = ini_section_get_string(cat, temp, "none");
        lpt_ports[c].device = lpt_device_get_from_internal_name(p);
    }

    /* Legacy config compatibility. */
    d = ini_section_get_int(cat, "lpt_enabled", 2);
    if (d < 2) {
        for (c = 0; c < PARALLEL_MAX; c++)
            lpt_ports[c].enabled = d;
    }
    ini_section_delete_var(cat, "lpt_enabled");
}

/* Load "Storage Controllers" section. */
static void
load_storage_controllers(void)
{
    ini_section_t cat = ini_find_section(config, "Storage controllers");
    ini_section_t migration_cat;
    char         *p;
    char          temp[512];
    int           c;
    int           min = 0;
    int           free_p = 0;

    for (c = min; c < SCSI_BUS_MAX; c++) {
        sprintf(temp, "scsicard_%d", c + 1);

        p = ini_section_get_string(cat, temp, NULL);
        if (p != NULL)
            scsi_card_current[c] = scsi_card_get_from_internal_name(p);
        else
            scsi_card_current[c] = 0;
    }

    p = ini_section_get_string(cat, "fdc", NULL);
    if (p != NULL)
        fdc_type = fdc_card_get_from_internal_name(p);
    else
        fdc_type = FDC_INTERNAL;

    p = ini_section_get_string(cat, "hdc", NULL);
    if (p == NULL) {
        if (machine_has_flags(machine, MACHINE_HDC)) {
            p = (char *) malloc((strlen("internal") + 1) * sizeof(char));
            strcpy(p, "internal");
        } else {
            p = (char *) malloc((strlen("none") + 1) * sizeof(char));
            strcpy(p, "none");
        }
        free_p = 1;
    }
    /* Migrate renamed and merged cards. */
    if (!strcmp(p, "xtide_plus")) {
        hdc_current = hdc_get_from_internal_name("xtide");
        migration_cat = ini_find_or_create_section(config, "PC/XT XTIDE");
        ini_section_set_string(migration_cat, "bios", "xt_plus");
    } else if (!strcmp(p, "xtide_at_386")) {
        hdc_current = hdc_get_from_internal_name("xtide_at");
        migration_cat = ini_find_or_create_section(config, "PC/AT XTIDE");
        ini_section_set_string(migration_cat, "bios", "at_386");
    } else
        hdc_current = hdc_get_from_internal_name(p);

    if (free_p) {
        free(p);
        p = NULL;
    }

    p = ini_section_get_string(cat, "cdrom_interface", NULL);
    if (p != NULL)
        cdrom_interface_current = cdrom_interface_get_from_internal_name(p);

    if (free_p) {
        free(p);
        p = NULL;
    }

    ide_ter_enabled = !!ini_section_get_int(cat, "ide_ter", 0);
    ide_qua_enabled = !!ini_section_get_int(cat, "ide_qua", 0);

    if (machine_has_bus(machine, MACHINE_BUS_CASSETTE))
        cassette_enable = !!ini_section_get_int(cat, "cassette_enabled", 0);
    else
        cassette_enable = 0;
    p = ini_section_get_string(cat, "cassette_file", "");
    if (strlen(p) > 511)
        fatal("load_storage_controllers(): strlen(p) > 511\n");
    else
        strncpy(cassette_fname, p, 511);
    p = ini_section_get_string(cat, "cassette_mode", "");
    if (strlen(p) > 511)
        fatal("load_storage_controllers(): strlen(p) > 511\n");
    else
        strncpy(cassette_mode, p, 511);
    cassette_pos          = ini_section_get_int(cat, "cassette_position", 0);
    cassette_srate        = ini_section_get_int(cat, "cassette_srate", 44100);
    cassette_append       = !!ini_section_get_int(cat, "cassette_append", 0);
    cassette_pcm          = ini_section_get_int(cat, "cassette_pcm", 0);
    cassette_ui_writeprot = !!ini_section_get_int(cat, "cassette_writeprot", 0);

    for (c = 0; c < 2; c++) {
        sprintf(temp, "cartridge_%02i_fn", c + 1);
        p = ini_section_get_string(cat, temp, "");

        if (!strcmp(p, usr_path))
            p[0] = 0x00;

        if (p[0] != 0x00) {
            if (path_abs(p)) {
                if (strlen(p) > 511)
                    fatal("load_storage_controllers(): strlen(p) > 511 (cart_fns[%i])\n", c);
                else
                    strncpy(cart_fns[c], p, 511);
            } else
                path_append_filename(cart_fns[c], usr_path, p);
            path_normalize(cart_fns[c]);
        }
    }

    lba_enhancer_enabled = !!ini_section_get_int(cat, "lba_enhancer_enabled", 0);
}

/* Load "Hard Disks" section. */
static void
load_hard_disks(void)
{
    ini_section_t cat = ini_find_section(config, "Hard disks");
    char          temp[512];
    char          tmp2[512];
    char          s[512];
    char         *p;
    uint32_t      max_spt;
    uint32_t      max_hpc;
    uint32_t      max_tracks;
    uint32_t      board = 0;
    uint32_t      dev = 0;

    memset(temp, '\0', sizeof(temp));
    for (uint8_t c = 0; c < HDD_NUM; c++) {
        sprintf(temp, "hdd_%02i_parameters", c + 1);
        p = ini_section_get_string(cat, temp, "0, 0, 0, 0, none");
        sscanf(p, "%u, %u, %u, %i, %s",
               &hdd[c].spt, &hdd[c].hpc, &hdd[c].tracks, (int *) &hdd[c].wp, s);

        hdd[c].bus = hdd_string_to_bus(s, 0);
        switch (hdd[c].bus) {
            default:
            case HDD_BUS_DISABLED:
                max_spt = max_hpc = max_tracks = 0;
                break;

            case HDD_BUS_MFM:
                max_spt    = 26; /* 26 for RLL */
                max_hpc    = 15;
                max_tracks = 2047;
                break;

            case HDD_BUS_XTA:
                max_spt    = 63;
                max_hpc    = 16;
                max_tracks = 1023;
                break;

            case HDD_BUS_ESDI:
                max_spt    = 99;
                max_hpc    = 16;
                max_tracks = 266305;
                break;

            case HDD_BUS_IDE:
                max_spt    = 255;
                max_hpc    = 255;
                max_tracks = 266305;
                break;

            case HDD_BUS_SCSI:
            case HDD_BUS_ATAPI:
                max_spt    = 255;
                max_hpc    = 255;
                max_tracks = 266305;
                break;
        }

        if (hdd[c].spt > max_spt)
            hdd[c].spt = max_spt;
        if (hdd[c].hpc > max_hpc)
            hdd[c].hpc = max_hpc;
        if (hdd[c].tracks > max_tracks)
            hdd[c].tracks = max_tracks;

        sprintf(temp, "hdd_%02i_speed", c + 1);
        switch (hdd[c].bus) {
            case HDD_BUS_IDE:
            case HDD_BUS_ESDI:
            case HDD_BUS_ATAPI:
            case HDD_BUS_SCSI:
                sprintf(tmp2, "1997_5400rpm");
                break;
            default:
                sprintf(tmp2, "ramdisk");
                break;
        }
        p                   = ini_section_get_string(cat, temp, tmp2);
        hdd[c].speed_preset = hdd_preset_get_from_internal_name(p);

        /* MFM/RLL */
        sprintf(temp, "hdd_%02i_mfm_channel", c + 1);
        if (hdd[c].bus == HDD_BUS_MFM)
            hdd[c].mfm_channel = !!ini_section_get_int(cat, temp, c & 1);
        else
            ini_section_delete_var(cat, temp);

        /* XTA */
        sprintf(temp, "hdd_%02i_xta_channel", c + 1);
        if (hdd[c].bus == HDD_BUS_XTA)
            hdd[c].xta_channel = !!ini_section_get_int(cat, temp, c & 1);
        else
            ini_section_delete_var(cat, temp);

        /* ESDI */
        sprintf(temp, "hdd_%02i_esdi_channel", c + 1);
        if (hdd[c].bus == HDD_BUS_ESDI)
            hdd[c].esdi_channel = !!ini_section_get_int(cat, temp, c & 1);
        else
            ini_section_delete_var(cat, temp);

        /* IDE */
        sprintf(temp, "hdd_%02i_ide_channel", c + 1);
        if ((hdd[c].bus == HDD_BUS_IDE) || (hdd[c].bus == HDD_BUS_ATAPI)) {
            sprintf(tmp2, "%01u:%01u", c >> 1, c & 1);
            p = ini_section_get_string(cat, temp, tmp2);
            sscanf(p, "%01u:%01u", &board, &dev);
            board &= 3;
            dev &= 1;
            hdd[c].ide_channel = (board << 1) + dev;

            if (hdd[c].ide_channel > 7)
                hdd[c].ide_channel = 7;
        } else {
            ini_section_delete_var(cat, temp);
        }

        /* SCSI */
        if (hdd[c].bus == HDD_BUS_SCSI) {
            sprintf(temp, "hdd_%02i_scsi_location", c + 1);
            sprintf(tmp2, "%01u:%02u", SCSI_BUS_MAX, c + 2);
            p = ini_section_get_string(cat, temp, tmp2);
            sscanf(p, "%01u:%02u", &board, &dev);
            if (board >= SCSI_BUS_MAX) {
                /* Invalid bus - check legacy ID */
                sprintf(temp, "hdd_%02i_scsi_id", c + 1);
                hdd[c].scsi_id = ini_section_get_int(cat, temp, c + 2);

                if (hdd[c].scsi_id > 15)
                    hdd[c].scsi_id = 15;
            } else {
                board %= SCSI_BUS_MAX;
                dev &= 15;
                hdd[c].scsi_id = (board << 4) + dev;
            }
        } else {
            sprintf(temp, "hdd_%02i_scsi_location", c + 1);
            ini_section_delete_var(cat, temp);
        }

        sprintf(temp, "hdd_%02i_scsi_id", c + 1);
        ini_section_delete_var(cat, temp);

        memset(hdd[c].fn, 0x00, sizeof(hdd[c].fn));
        sprintf(temp, "hdd_%02i_fn", c + 1);
        p = ini_section_get_string(cat, temp, "");

        /*
         * NOTE:
         * When loading differencing VHDs, the absolute path is required.
         * So we should not convert absolute paths to relative. -sards
         */
        if (!strcmp(p, usr_path))
            p[0] = 0x00;

        if (p[0] != 0x00) {
            if (path_abs(p)) {
                if (strlen(p) > 511)
                    fatal("load_hard_disks(): strlen(p) > 511 (hdd[%i].fn)\n", c);
                else
                    strncpy(hdd[c].fn, p, 511);
            } else
                path_append_filename(hdd[c].fn, usr_path, p);
            path_normalize(hdd[c].fn);
        }

        sprintf(temp, "hdd_%02i_vhd_blocksize", c + 1);
        hdd[c].vhd_blocksize = ini_section_get_int(cat, temp, 0);

        sprintf(temp, "hdd_%02i_vhd_parent", c + 1);
        p = ini_section_get_string(cat, temp, "");
        strncpy(hdd[c].vhd_parent, p, sizeof(hdd[c].vhd_parent) - 1);

        /* If disk is empty or invalid, mark it for deletion. */
        if (!hdd_is_valid(c)) {
            sprintf(temp, "hdd_%02i_parameters", c + 1);
            ini_section_delete_var(cat, temp);

            sprintf(temp, "hdd_%02i_preide_channels", c + 1);
            ini_section_delete_var(cat, temp);

            sprintf(temp, "hdd_%02i_ide_channels", c + 1);
            ini_section_delete_var(cat, temp);

            sprintf(temp, "hdd_%02i_scsi_id", c + 1);
            ini_section_delete_var(cat, temp);

            sprintf(temp, "hdd_%02i_fn", c + 1);
            ini_section_delete_var(cat, temp);
        }

        sprintf(temp, "hdd_%02i_mfm_channel", c + 1);
        ini_section_delete_var(cat, temp);

        sprintf(temp, "hdd_%02i_ide_channel", c + 1);
        ini_section_delete_var(cat, temp);
    }
}

/* Load "Floppy and CD-ROM Drives" section. */
static void
load_floppy_and_cdrom_drives(void)
{
    ini_section_t cat = ini_find_section(config, "Floppy and CD-ROM drives");
    char          temp[512];
    char          tmp2[512];
    char         *p;
    char          s[512];
    unsigned int  board = 0;
    unsigned int  dev = 0;
    int           c;
    int           d = 0;

    memset(temp, 0x00, sizeof(temp));
    for (c = 0; c < FDD_NUM; c++) {
        sprintf(temp, "fdd_%02i_type", c + 1);
        p = ini_section_get_string(cat, temp, (c < 2) ? "525_2dd" : "none");
        fdd_set_type(c, fdd_get_from_internal_name(p));
        if (fdd_get_type(c) > 13)
            fdd_set_type(c, 13);

        sprintf(temp, "fdd_%02i_fn", c + 1);
        p = ini_section_get_string(cat, temp, "");

        if (!strcmp(p, usr_path))
            p[0] = 0x00;

        if (p[0] != 0x00) {
            if (path_abs(p)) {
                if (strlen(p) > 511)
                    fatal("load_floppy_and_cdrom_drives(): strlen(p) > 511 (floppyfns[%i])\n", c);
                else
                    strncpy(floppyfns[c], p, 511);
            } else
                path_append_filename(floppyfns[c], usr_path, p);
            path_normalize(floppyfns[c]);
        }

#if defined(ENABLE_CONFIG_LOG) && (ENABLE_CONFIG_LOG == 2)
        if (*p != '\0')
            config_log("Floppy%d: %ls\n", c, floppyfns[c]);
#endif
        sprintf(temp, "fdd_%02i_writeprot", c + 1);
        ui_writeprot[c] = !!ini_section_get_int(cat, temp, 0);
        sprintf(temp, "fdd_%02i_turbo", c + 1);
        fdd_set_turbo(c, !!ini_section_get_int(cat, temp, 0));
        sprintf(temp, "fdd_%02i_check_bpb", c + 1);
        fdd_set_check_bpb(c, !!ini_section_get_int(cat, temp, 1));

        /* Check whether each value is default, if yes, delete it so that only
           non-default values will later be saved. */
        if (fdd_get_type(c) == ((c < 2) ? 2 : 0)) {
            sprintf(temp, "fdd_%02i_type", c + 1);
            ini_section_delete_var(cat, temp);
        }
        if (strlen(floppyfns[c]) == 0) {
            sprintf(temp, "fdd_%02i_fn", c + 1);
            ini_section_delete_var(cat, temp);
        }
        if (ui_writeprot[c] == 0) {
            sprintf(temp, "fdd_%02i_writeprot", c + 1);
            ini_section_delete_var(cat, temp);
        }
        if (fdd_get_turbo(c) == 0) {
            sprintf(temp, "fdd_%02i_turbo", c + 1);
            ini_section_delete_var(cat, temp);
        }
        if (fdd_get_check_bpb(c) == 1) {
            sprintf(temp, "fdd_%02i_check_bpb", c + 1);
            ini_section_delete_var(cat, temp);
        }
        for (int i = 0; i < MAX_PREV_IMAGES; i++) {
            fdd_image_history[c][i] = (char *) calloc((MAX_IMAGE_PATH_LEN + 1) << 1, sizeof(char));
            sprintf(temp, "fdd_%02i_image_history_%02i", c + 1, i + 1);
            p = ini_section_get_string(cat, temp, NULL);
            if (p) {
                if (path_abs(p)) {
                    if (strlen(p) > (MAX_IMAGE_PATH_LEN - 1))
                        fatal("load_floppy_and_cdrom_drives(): strlen(p) > 2047 "
                              "(fdd_image_history[%i][%i])\n", c, i);
                    else
                        snprintf(fdd_image_history[c][i], (MAX_IMAGE_PATH_LEN - 1), "%s", p);
                } else
                    snprintf(fdd_image_history[c][i], (MAX_IMAGE_PATH_LEN - 1), "%s%s%s", usr_path,
                             path_get_slash(usr_path), p);
                path_normalize(fdd_image_history[c][i]);
            }
        }
    }

    memset(temp, 0x00, sizeof(temp));
    for (c = 0; c < CDROM_NUM; c++) {
        sprintf(temp, "cdrom_%02i_host_drive", c + 1);
        cdrom[c].host_drive      = ini_section_get_int(cat, temp, 0);
        cdrom[c].prev_host_drive = cdrom[c].host_drive;

        sprintf(temp, "cdrom_%02i_parameters", c + 1);
        p = ini_section_get_string(cat, temp, NULL);
        if (p != NULL)
            sscanf(p, "%01u, %s", &d, s);
        else if (c == 0)
            /* If this is the first drive, unmute the audio. */
            sscanf("1, none", "%01u, %s", &d, s);
        else
            sscanf("0, none", "%01u, %s", &d, s);
        cdrom[c].sound_on = d;
        cdrom[c].bus_type = hdd_string_to_bus(s, 1);

        sprintf(temp, "cdrom_%02i_speed", c + 1);
        cdrom[c].speed = ini_section_get_int(cat, temp, 8);

        sprintf(temp, "cdrom_%02i_type", c + 1);
        p = ini_section_get_string(cat, temp, (c == 1) ? "86BOX_CD-ROM_1.00" : "none");
        cdrom_set_type(c, cdrom_get_from_internal_name(p));
        if (cdrom_get_type(c) > KNOWN_CDROM_DRIVE_TYPES)
            cdrom_set_type(c, KNOWN_CDROM_DRIVE_TYPES);
        ini_section_delete_var(cat, temp);

        /* Default values, needed for proper operation of the Settings dialog. */
        cdrom[c].ide_channel = cdrom[c].scsi_device_id = c + 2;

        if (cdrom[c].bus_type == CDROM_BUS_ATAPI) {
            sprintf(temp, "cdrom_%02i_ide_channel", c + 1);
            sprintf(tmp2, "%01u:%01u", (c + 2) >> 1, (c + 2) & 1);
            p = ini_section_get_string(cat, temp, tmp2);
            sscanf(p, "%01u:%01u", &board, &dev);
            board &= 3;
            dev &= 1;
            cdrom[c].ide_channel = (board << 1) + dev;

            if (cdrom[c].ide_channel > 7)
                cdrom[c].ide_channel = 7;
        } else if (cdrom[c].bus_type == CDROM_BUS_SCSI) {
            sprintf(temp, "cdrom_%02i_scsi_location", c + 1);
            sprintf(tmp2, "%01u:%02u", SCSI_BUS_MAX, c + 2);
            p = ini_section_get_string(cat, temp, tmp2);
            sscanf(p, "%01u:%02u", &board, &dev);
            if (board >= SCSI_BUS_MAX) {
                /* Invalid bus - check legacy ID */
                sprintf(temp, "cdrom_%02i_scsi_id", c + 1);
                cdrom[c].scsi_device_id = ini_section_get_int(cat, temp, c + 2);

                if (cdrom[c].scsi_device_id > 15)
                    cdrom[c].scsi_device_id = 15;
            } else {
                board %= SCSI_BUS_MAX;
                dev &= 15;
                cdrom[c].scsi_device_id = (board << 4) + dev;
            }
        }

        if (cdrom[c].bus_type != CDROM_BUS_ATAPI) {
            sprintf(temp, "cdrom_%02i_ide_channel", c + 1);
            ini_section_delete_var(cat, temp);
        }

        if (cdrom[c].bus_type != CDROM_BUS_SCSI) {
            sprintf(temp, "cdrom_%02i_scsi_location", c + 1);
            ini_section_delete_var(cat, temp);
        }

        sprintf(temp, "cdrom_%02i_scsi_id", c + 1);
        ini_section_delete_var(cat, temp);

        sprintf(temp, "cdrom_%02i_image_path", c + 1);
        p = ini_section_get_string(cat, temp, "");

        if (!strcmp(p, usr_path))
            p[0] = 0x00;

        if (p[0] != 0x00) {
            if (path_abs(p)) {
                if (strlen(p) > 511)
                    fatal("load_floppy_and_cdrom_drives(): strlen(p) > 511 (cdrom[%i].image_path)\n", c);
                else
                    strncpy(cdrom[c].image_path, p, 511);
            } else
                path_append_filename(cdrom[c].image_path, usr_path, p);
            path_normalize(cdrom[c].image_path);
        }

        if (cdrom[c].host_drive && (cdrom[c].host_drive != 200))
            cdrom[c].host_drive = 0;

        if ((cdrom[c].host_drive == 0x200) && (strlen(cdrom[c].image_path) == 0))
            cdrom[c].host_drive = 0;

        for (int i = 0; i < MAX_PREV_IMAGES; i++) {
            cdrom[c].image_history[i] = (char *) calloc((MAX_IMAGE_PATH_LEN + 1) << 1, sizeof(char));
            sprintf(temp, "cdrom_%02i_image_history_%02i", c + 1, i + 1);
            p = ini_section_get_string(cat, temp, NULL);
            if (p) {
                if (path_abs(p)) {
                    if (strlen(p) > (MAX_IMAGE_PATH_LEN - 1))
                        fatal("load_floppy_and_cdrom_drives(): strlen(p) > 2047 "
                              "(cdrom[%i].image_history[%i])\n", c, i);
                    else
                        snprintf(cdrom[c].image_history[i], (MAX_IMAGE_PATH_LEN - 1), "%s", p);
                } else
                    snprintf(cdrom[c].image_history[i], (MAX_IMAGE_PATH_LEN - 1), "%s%s%s", usr_path,
                             path_get_slash(usr_path), p);
                path_normalize(cdrom[c].image_history[i]);
            }
        }

        /* If the CD-ROM is disabled, delete all its variables. */
        if (cdrom[c].bus_type == CDROM_BUS_DISABLED) {
            sprintf(temp, "cdrom_%02i_host_drive", c + 1);
            ini_section_delete_var(cat, temp);

            sprintf(temp, "cdrom_%02i_parameters", c + 1);
            ini_section_delete_var(cat, temp);

            sprintf(temp, "cdrom_%02i_ide_channel", c + 1);
            ini_section_delete_var(cat, temp);

            sprintf(temp, "cdrom_%02i_scsi_id", c + 1);
            ini_section_delete_var(cat, temp);

            sprintf(temp, "cdrom_%02i_image_path", c + 1);
            ini_section_delete_var(cat, temp);

            for (int i = 0; i < MAX_PREV_IMAGES; i++) {
                sprintf(temp, "cdrom_%02i_image_history_%02i", c + 1, i + 1);
                ini_section_delete_var(cat, temp);
            }
        }

        sprintf(temp, "cdrom_%02i_iso_path", c + 1);
        ini_section_delete_var(cat, temp);
    }
}

/* Load "Other Removable Devices" section. */
static void
load_other_removable_devices(void)
{
    ini_section_t cat = ini_find_section(config, "Other removable devices");
    char          temp[512];
    char          tmp2[512];
    char         *p;
    char          s[512];
    unsigned int  board = 0;
    unsigned int  dev = 0;
    int           c;

    memset(temp, 0x00, sizeof(temp));
    for (c = 0; c < ZIP_NUM; c++) {
        sprintf(temp, "zip_%02i_parameters", c + 1);
        p = ini_section_get_string(cat, temp, NULL);
        if (p != NULL)
            sscanf(p, "%01u, %s", &zip_drives[c].is_250, s);
        else
            sscanf("0, none", "%01u, %s", &zip_drives[c].is_250, s);
        zip_drives[c].bus_type = hdd_string_to_bus(s, 1);

        /* Default values, needed for proper operation of the Settings dialog. */
        zip_drives[c].ide_channel = zip_drives[c].scsi_device_id = c + 2;

        if (zip_drives[c].bus_type == ZIP_BUS_ATAPI) {
            sprintf(temp, "zip_%02i_ide_channel", c + 1);
            sprintf(tmp2, "%01u:%01u", (c + 2) >> 1, (c + 2) & 1);
            p = ini_section_get_string(cat, temp, tmp2);
            sscanf(p, "%01u:%01u", &board, &dev);
            board &= 3;
            dev &= 1;
            zip_drives[c].ide_channel = (board << 1) + dev;

            if (zip_drives[c].ide_channel > 7)
                zip_drives[c].ide_channel = 7;
        } else if (zip_drives[c].bus_type == ZIP_BUS_SCSI) {
            sprintf(temp, "zip_%02i_scsi_location", c + 1);
            sprintf(tmp2, "%01u:%02u", SCSI_BUS_MAX, c + 2);
            p = ini_section_get_string(cat, temp, tmp2);
            sscanf(p, "%01u:%02u", &board, &dev);
            if (board >= SCSI_BUS_MAX) {
                /* Invalid bus - check legacy ID */
                sprintf(temp, "zip_%02i_scsi_id", c + 1);
                zip_drives[c].scsi_device_id = ini_section_get_int(cat, temp, c + 2);

                if (zip_drives[c].scsi_device_id > 15)
                    zip_drives[c].scsi_device_id = 15;
            } else {
                board %= SCSI_BUS_MAX;
                dev &= 15;
                zip_drives[c].scsi_device_id = (board << 4) + dev;
            }
        }

        if (zip_drives[c].bus_type != ZIP_BUS_ATAPI) {
            sprintf(temp, "zip_%02i_ide_channel", c + 1);
            ini_section_delete_var(cat, temp);
        }

        if (zip_drives[c].bus_type != ZIP_BUS_SCSI) {
            sprintf(temp, "zip_%02i_scsi_location", c + 1);
            ini_section_delete_var(cat, temp);
        }

        sprintf(temp, "zip_%02i_scsi_id", c + 1);
        ini_section_delete_var(cat, temp);

        sprintf(temp, "zip_%02i_image_path", c + 1);
        p = ini_section_get_string(cat, temp, "");

        if (!strcmp(p, usr_path))
            p[0] = 0x00;

        if (p[0] != 0x00) {
            if (path_abs(p)) {
                if (strlen(p) > 511)
                    fatal("load_other_removable_devices(): strlen(p) > 511 (zip_drives[%i].image_path)\n",
                          c);
                else
                    strncpy(zip_drives[c].image_path, p, 511);
            } else
                path_append_filename(zip_drives[c].image_path, usr_path, p);
            path_normalize(zip_drives[c].image_path);
        }

        for (int i = 0; i < MAX_PREV_IMAGES; i++) {
            zip_drives[c].image_history[i] = (char *) calloc((MAX_IMAGE_PATH_LEN + 1) << 1, sizeof(char));
            sprintf(temp, "zip_%02i_image_history_%02i", c + 1, i + 1);
            p = ini_section_get_string(cat, temp, NULL);
            if (p) {
                if (path_abs(p)) {
                    if (strlen(p) > (MAX_IMAGE_PATH_LEN - 1))
                        fatal("load_other_removable_devices(): strlen(p) > 2047 "
                              "(zip_drives[%i].image_history[%i])\n", c, i);
                    else
                        snprintf(zip_drives[c].image_history[i], (MAX_IMAGE_PATH_LEN - 1), "%s", p);
                } else
                    snprintf(zip_drives[c].image_history[i], (MAX_IMAGE_PATH_LEN - 1), "%s%s%s", usr_path,
                             path_get_slash(usr_path), p);
                path_normalize(zip_drives[c].image_history[i]);
            }
        }

        /* If the ZIP drive is disabled, delete all its variables. */
        if (zip_drives[c].bus_type == ZIP_BUS_DISABLED) {
            sprintf(temp, "zip_%02i_host_drive", c + 1);
            ini_section_delete_var(cat, temp);

            sprintf(temp, "zip_%02i_parameters", c + 1);
            ini_section_delete_var(cat, temp);

            sprintf(temp, "zip_%02i_ide_channel", c + 1);
            ini_section_delete_var(cat, temp);

            sprintf(temp, "zip_%02i_scsi_id", c + 1);
            ini_section_delete_var(cat, temp);

            sprintf(temp, "zip_%02i_image_path", c + 1);
            ini_section_delete_var(cat, temp);

            for (int i = 0; i < MAX_PREV_IMAGES; i++) {
                sprintf(temp, "zip_%02i_image_history_%02i", c + 1, i + 1);
                ini_section_delete_var(cat, temp);
            }
        }
    }

    memset(temp, 0x00, sizeof(temp));
    for (c = 0; c < MO_NUM; c++) {
        sprintf(temp, "mo_%02i_parameters", c + 1);
        p = ini_section_get_string(cat, temp, NULL);
        if (p != NULL)
            sscanf(p, "%u, %s", &mo_drives[c].type, s);
        else
            sscanf("00, none", "%u, %s", &mo_drives[c].type, s);
        mo_drives[c].bus_type = hdd_string_to_bus(s, 1);

        /* Default values, needed for proper operation of the Settings dialog. */
        mo_drives[c].ide_channel = mo_drives[c].scsi_device_id = c + 2;

        if (mo_drives[c].bus_type == MO_BUS_ATAPI) {
            sprintf(temp, "mo_%02i_ide_channel", c + 1);
            sprintf(tmp2, "%01u:%01u", (c + 2) >> 1, (c + 2) & 1);
            p = ini_section_get_string(cat, temp, tmp2);
            sscanf(p, "%01u:%01u", &board, &dev);
            board &= 3;
            dev &= 1;
            mo_drives[c].ide_channel = (board << 1) + dev;

            if (mo_drives[c].ide_channel > 7)
                mo_drives[c].ide_channel = 7;
        } else if (mo_drives[c].bus_type == MO_BUS_SCSI) {
            sprintf(temp, "mo_%02i_scsi_location", c + 1);
            sprintf(tmp2, "%01u:%02u", SCSI_BUS_MAX, c + 2);
            p = ini_section_get_string(cat, temp, tmp2);
            sscanf(p, "%01u:%02u", &board, &dev);
            if (board >= SCSI_BUS_MAX) {
                /* Invalid bus - check legacy ID */
                sprintf(temp, "mo_%02i_scsi_id", c + 1);
                mo_drives[c].scsi_device_id = ini_section_get_int(cat, temp, c + 2);

                if (mo_drives[c].scsi_device_id > 15)
                    mo_drives[c].scsi_device_id = 15;
            } else {
                board %= SCSI_BUS_MAX;
                dev &= 15;
                mo_drives[c].scsi_device_id = (board << 4) + dev;
            }
        }

        if (mo_drives[c].bus_type != MO_BUS_ATAPI) {
            sprintf(temp, "mo_%02i_ide_channel", c + 1);
            ini_section_delete_var(cat, temp);
        }

        if (mo_drives[c].bus_type != MO_BUS_SCSI) {
            sprintf(temp, "mo_%02i_scsi_location", c + 1);
            ini_section_delete_var(cat, temp);
        }

        sprintf(temp, "mo_%02i_scsi_id", c + 1);
        ini_section_delete_var(cat, temp);

        sprintf(temp, "mo_%02i_image_path", c + 1);
        p = ini_section_get_string(cat, temp, "");

        if (!strcmp(p, usr_path))
            p[0] = 0x00;

        if (p[0] != 0x00) {
            if (path_abs(p)) {
                if (strlen(p) > 511)
                    fatal("load_other_removable_devices(): strlen(p) > 511 (mo_drives[%i].image_path)\n",
                          c);
                else
                    strncpy(mo_drives[c].image_path, p, 511);
            } else
                path_append_filename(mo_drives[c].image_path, usr_path, p);
            path_normalize(mo_drives[c].image_path);
        }

        for (int i = 0; i < MAX_PREV_IMAGES; i++) {
            mo_drives[c].image_history[i] = (char *) calloc((MAX_IMAGE_PATH_LEN + 1) << 1, sizeof(char));
            sprintf(temp, "mo_%02i_image_history_%02i", c + 1, i + 1);
            p = ini_section_get_string(cat, temp, NULL);
            if (p) {
                if (path_abs(p)) {
                    if (strlen(p) > (MAX_IMAGE_PATH_LEN - 1))
                        fatal("load_other_removable_devices(): strlen(p) > 2047 "
                              "(mo_drives[%i].image_history[%i])\n", c, i);
                    else
                        snprintf(mo_drives[c].image_history[i], (MAX_IMAGE_PATH_LEN - 1), "%s", p);
                } else
                    snprintf(mo_drives[c].image_history[i], (MAX_IMAGE_PATH_LEN - 1), "%s%s%s", usr_path,
                             path_get_slash(usr_path), p);
                path_normalize(mo_drives[c].image_history[i]);
            }
        }

        /* If the MO drive is disabled, delete all its variables. */
        if (mo_drives[c].bus_type == MO_BUS_DISABLED) {
            sprintf(temp, "mo_%02i_host_drive", c + 1);
            ini_section_delete_var(cat, temp);

            sprintf(temp, "mo_%02i_parameters", c + 1);
            ini_section_delete_var(cat, temp);

            sprintf(temp, "mo_%02i_ide_channel", c + 1);
            ini_section_delete_var(cat, temp);

            sprintf(temp, "mo_%02i_scsi_id", c + 1);
            ini_section_delete_var(cat, temp);

            sprintf(temp, "mo_%02i_image_path", c + 1);
            ini_section_delete_var(cat, temp);

            for (int i = 0; i < MAX_PREV_IMAGES; i++) {
                sprintf(temp, "mo_%02i_image_history_%02i", c + 1, i + 1);
                ini_section_delete_var(cat, temp);
            }
        }
    }
}

/* Load "Other Peripherals" section. */
static void
load_other_peripherals(void)
{
    ini_section_t cat = ini_find_section(config, "Other peripherals");
    char         *p;
    char          temp[512];

    bugger_enabled         = !!ini_section_get_int(cat, "bugger_enabled", 0);
    postcard_enabled       = !!ini_section_get_int(cat, "postcard_enabled", 0);
    unittester_enabled     = !!ini_section_get_int(cat, "unittester_enabled", 0);
    novell_keycard_enabled = !!ini_section_get_int(cat, "novell_keycard_enabled", 0);

    for (uint8_t c = 0; c < ISAMEM_MAX; c++) {
        sprintf(temp, "isamem%d_type", c);

        p              = ini_section_get_string(cat, temp, "none");
        isamem_type[c] = isamem_get_from_internal_name(p);
    }

    p           = ini_section_get_string(cat, "isartc_type", "none");
    isartc_type = isartc_get_from_internal_name(p);
}

/* Load the specified or a default configuration file. */
void
config_load(void)
{
    int           i;
    ini_section_t c;

    config_log("Loading config file '%s'..\n", cfg_path);

    memset(hdd, 0, sizeof(hard_disk_t));
    memset(cdrom, 0, sizeof(cdrom_t) * CDROM_NUM);
#ifdef USE_IOCTL
    memset(cdrom_ioctl, 0, sizeof(cdrom_ioctl_t) * CDROM_NUM);
#endif
    memset(zip_drives, 0, sizeof(zip_drive_t));

    config = ini_read(cfg_path);

    if (!config) {
        config         = ini_new();
        config_changed = 1;

        cpu_f = (cpu_family_t *) &cpu_families[0];
        cpu   = 0;

        kbd_req_capture = 0;
        hide_status_bar = 0;
        hide_tool_bar   = 0;
        scale           = 1;
        machine         = machine_get_machine_from_internal_name("ibmpc");
        dpi_scale       = 1;
        do_auto_pause   = 0;

        fpu_type               = fpu_get_type(cpu_f, cpu, "none");
        gfxcard[0]             = video_get_video_from_internal_name("cga");
        vid_api                = plat_vidapi("default");
        vid_resize             = 0;
        video_fullscreen_first = 1;
        video_fullscreen_scale = 1;
        time_sync              = TIME_SYNC_ENABLED;
        hdc_current            = hdc_get_from_internal_name("none");

        com_ports[0].enabled = 1;
        com_ports[1].enabled = 1;
        for (i = 2; i < SERIAL_MAX; i++)
            com_ports[i].enabled = 0;

        lpt_ports[0].enabled = 1;

        for (i = 1; i < PARALLEL_MAX; i++)
            lpt_ports[i].enabled = 0;

        for (i = 0; i < FDD_NUM; i++) {
            if (i < 2)
                fdd_set_type(i, 2);
            else
                fdd_set_type(i, 0);

            fdd_set_turbo(i, 0);
            fdd_set_check_bpb(i, 1);
        }

        /* Unmute the CD audio on the first CD-ROM drive. */
        cdrom[0].sound_on = 1;
        mem_size          = 64;
        isartc_type       = 0;
        for (i = 0; i < ISAMEM_MAX; i++)
            isamem_type[i] = 0;

        cassette_enable = 1;
        memset(cassette_fname, 0x00, sizeof(cassette_fname));
        memcpy(cassette_mode, "load", strlen("load") + 1);
        cassette_pos          = 0;
        cassette_srate        = 44100;
        cassette_append       = 0;
        cassette_pcm          = 0;
        cassette_ui_writeprot = 0;

        config_log("Config file not present or invalid!\n");
    } else {
        load_general();                 /* General */
        for (i = 0; i < MONITORS_NUM; i++)
            load_monitor(i);            /* Monitors */
        load_machine();                 /* Machine */
        load_video();                   /* Video */
        load_input_devices();           /* Input devices */
        load_sound();                   /* Sound */
        load_network();                 /* Network */
        load_ports();                   /* Ports (COM & LPT) */
        load_storage_controllers();     /* Storage controllers */
        load_hard_disks();              /* Hard disks */
        load_floppy_and_cdrom_drives(); /* Floppy and CD-ROM drives */
        load_other_removable_devices(); /* Other removable devices */
        load_other_peripherals();       /* Other peripherals */

        /* Migrate renamed device configurations. */
        c = ini_find_section(config, "MDA");
        if (c != NULL)
            ini_rename_section(c, "IBM MDA");
        c = ini_find_section(config, "CGA");
        if (c != NULL)
            ini_rename_section(c, "IBM CGA");
        c = ini_find_section(config, "EGA");
        if (c != NULL)
            ini_rename_section(c, "IBM EGA");
        c = ini_find_section(config, "3DFX Voodoo Graphics");
        if (c != NULL)
            ini_rename_section(c, "3Dfx Voodoo Graphics");
        c = ini_find_section(config, "3dfx Voodoo Banshee");
        if (c != NULL)
            ini_rename_section(c, "3Dfx Voodoo Banshee");

        /* Mark the configuration as changed. */
        config_changed = 1;

        config_log("Config loaded.\n\n");
    }

    video_copy = (video_grayscale || invert_display) ? video_transform_copy : memcpy;
}

/* Save "General" section. */
static void
save_general(void)
{
    ini_section_t cat = ini_find_or_create_section(config, "General");
    char          temp[512];
    char          buffer[512] = { 0 };

    const char *va_name = NULL;

    ini_section_set_int(cat, "vid_resize", vid_resize);
    if (vid_resize == 0)
        ini_section_delete_var(cat, "vid_resize");

    va_name = plat_vidapi_name(vid_api);
    if (!strcmp(va_name, "default"))
        ini_section_delete_var(cat, "vid_renderer");
    else
        ini_section_set_string(cat, "vid_renderer", va_name);

    if (video_fullscreen_scale == 1)
        ini_section_delete_var(cat, "video_fullscreen_scale");
    else
        ini_section_set_int(cat, "video_fullscreen_scale", video_fullscreen_scale);

    if (video_fullscreen_first == 1)
        ini_section_delete_var(cat, "video_fullscreen_first");
    else
        ini_section_set_int(cat, "video_fullscreen_first", video_fullscreen_first);

    if (video_filter_method == 1)
        ini_section_delete_var(cat, "video_filter_method");
    else
        ini_section_set_int(cat, "video_filter_method", video_filter_method);

    if (force_43 == 0)
        ini_section_delete_var(cat, "force_43");
    else
        ini_section_set_int(cat, "force_43", force_43);

    if (scale == 1)
        ini_section_delete_var(cat, "scale");
    else
        ini_section_set_int(cat, "scale", scale);

    if (dpi_scale == 1)
        ini_section_delete_var(cat, "dpi_scale");
    else
        ini_section_set_int(cat, "dpi_scale", dpi_scale);

    if (enable_overscan == 0)
        ini_section_delete_var(cat, "enable_overscan");
    else
        ini_section_set_int(cat, "enable_overscan", enable_overscan);

    if (vid_cga_contrast == 0)
        ini_section_delete_var(cat, "vid_cga_contrast");
    else
        ini_section_set_int(cat, "vid_cga_contrast", vid_cga_contrast);

    if (video_grayscale == 0)
        ini_section_delete_var(cat, "video_grayscale");
    else
        ini_section_set_int(cat, "video_grayscale", video_grayscale);

    if (video_graytype == 0)
        ini_section_delete_var(cat, "video_graytype");
    else
        ini_section_set_int(cat, "video_graytype", video_graytype);

    if (rctrl_is_lalt == 0)
        ini_section_delete_var(cat, "rctrl_is_lalt");
    else
        ini_section_set_int(cat, "rctrl_is_lalt", rctrl_is_lalt);

    if (update_icons == 1)
        ini_section_delete_var(cat, "update_icons");
    else
        ini_section_set_int(cat, "update_icons", update_icons);

    if (window_remember)
        ini_section_set_int(cat, "window_remember", window_remember);
    else
        ini_section_delete_var(cat, "window_remember");

    if (vid_resize & 2) {
        sprintf(temp, "%ix%i", fixed_size_x, fixed_size_y);
        ini_section_set_string(cat, "window_fixed_res", temp);
    } else
        ini_section_delete_var(cat, "window_fixed_res");

    if (sound_gain != 0)
        ini_section_set_int(cat, "sound_gain", sound_gain);
    else
        ini_section_delete_var(cat, "sound_gain");

    if (kbd_req_capture != 0)
        ini_section_set_int(cat, "kbd_req_capture", kbd_req_capture);
    else
        ini_section_delete_var(cat, "kbd_req_capture");

    if (hide_status_bar != 0)
        ini_section_set_int(cat, "hide_status_bar", hide_status_bar);
    else
        ini_section_delete_var(cat, "hide_status_bar");

    if (hide_tool_bar != 0)
        ini_section_set_int(cat, "hide_tool_bar", hide_tool_bar);
    else
        ini_section_delete_var(cat, "hide_tool_bar");

    if (confirm_reset != 1)
        ini_section_set_int(cat, "confirm_reset", confirm_reset);
    else
        ini_section_delete_var(cat, "confirm_reset");

    if (confirm_exit != 1)
        ini_section_set_int(cat, "confirm_exit", confirm_exit);
    else
        ini_section_delete_var(cat, "confirm_exit");

    if (confirm_save != 1)
        ini_section_set_int(cat, "confirm_save", confirm_save);
    else
        ini_section_delete_var(cat, "confirm_save");

    if (mouse_sensitivity != 1.0)
        ini_section_set_double(cat, "mouse_sensitivity", mouse_sensitivity);
    else
        ini_section_delete_var(cat, "mouse_sensitivity");

    if (lang_id == DEFAULT_LANGUAGE)
        ini_section_delete_var(cat, "language");
    else {
        plat_language_code_r(lang_id, buffer, 511);
        ini_section_set_string(cat, "language", buffer);
    }

    if (!strcmp(icon_set, ""))
        ini_section_delete_var(cat, "iconset");
    else
        ini_section_set_string(cat, "iconset", icon_set);

    if (enable_discord)
        ini_section_set_int(cat, "enable_discord", enable_discord);
    else
        ini_section_delete_var(cat, "enable_discord");

    if (open_dir_usr_path)
        ini_section_set_int(cat, "open_dir_usr_path", open_dir_usr_path);
    else
        ini_section_delete_var(cat, "open_dir_usr_path");

    if (video_framerate != -1)
        ini_section_set_int(cat, "video_gl_framerate", video_framerate);
    else
        ini_section_delete_var(cat, "video_gl_framerate");
    if (video_vsync != 0)
        ini_section_set_int(cat, "video_gl_vsync", video_vsync);
    else
        ini_section_delete_var(cat, "video_gl_vsync");
    if (strlen(video_shader) > 0)
        ini_section_set_string(cat, "video_gl_shader", video_shader);
    else
        ini_section_delete_var(cat, "video_gl_shader");

    if (do_auto_pause)
        ini_section_set_int(cat, "do_auto_pause", do_auto_pause);
    else
        ini_section_delete_var(cat, "do_auto_pause");

<<<<<<< HEAD
    char cpu_buf[128] = { 0 };
    plat_get_cpu_string(cpu_buf, 128);
    ini_section_set_string(cat, "host_cpu", cpu_buf);

    if (EMU_BUILD_NUM != 0)
        ini_section_set_int(cat, "emu_build_num", EMU_BUILD_NUM);
    else
        ini_section_delete_var(cat, "emu_build_num");
=======
    if (strnlen(uuid, sizeof(uuid) - 1) > 0)
        ini_section_set_string(cat, "uuid", uuid);
    else
        ini_section_delete_var(cat, "uuid");
>>>>>>> 3fc27b94

    ini_delete_section_if_empty(config, cat);
}

/* Save monitor section. */
static void
save_monitor(int monitor_index)
{
    ini_section_t       cat;
    char                name[sizeof("Monitor #") + 12] = { [0] = 0 };
    char                temp[512];
    monitor_settings_t *ms        = &monitor_settings[monitor_index];

    snprintf(name, sizeof(name), "Monitor #%i", monitor_index + 1);
    cat = ini_find_or_create_section(config, name);

    if (window_remember) {
        sprintf(temp, "%i, %i, %i, %i", ms->mon_window_x, ms->mon_window_y,
                ms->mon_window_w, ms->mon_window_h);

        ini_section_set_string(cat, "window_coordinates", temp);
        if (ms->mon_window_maximized != 0)
            ini_section_set_int(cat, "window_maximized", ms->mon_window_maximized);
        else
            ini_section_delete_var(cat, "window_maximized");
    } else {
        ini_section_delete_var(cat, "window_coordinates");
        ini_section_delete_var(cat, "window_maximized");
    }

    ini_delete_section_if_empty(config, cat);
}

/* Save "Machine" section. */
static void
save_machine(void)
{
    ini_section_t cat = ini_find_or_create_section(config, "Machine");
    const char   *p;

    p = machine_get_internal_name();
    ini_section_set_string(cat, "machine", p);

    ini_section_set_string(cat, "cpu_family", cpu_f->internal_name);
    ini_section_set_uint(cat, "cpu_speed", cpu_f->cpus[cpu].rspeed);
    ini_section_set_double(cat, "cpu_multi", cpu_f->cpus[cpu].multi);
    if (cpu_override)
        ini_section_set_int(cat, "cpu_override", cpu_override);
    else
        ini_section_delete_var(cat, "cpu_override");

    /* Downgrade compatibility with the previous CPU model system. */
    ini_section_delete_var(cat, "cpu_manufacturer");
    ini_section_delete_var(cat, "cpu");

    if (cpu_waitstates == 0)
        ini_section_delete_var(cat, "cpu_waitstates");
    else
        ini_section_set_int(cat, "cpu_waitstates", cpu_waitstates);

    if (fpu_type == 0)
        ini_section_delete_var(cat, "fpu_type");
    else
        ini_section_set_string(cat, "fpu_type", fpu_get_internal_name(cpu_f, cpu, fpu_type));

    /* Write the mem_size explicitly to the setttings in order to help managers
       to display it without having the actual machine table. */
    ini_section_delete_var(cat, "mem_size");
    ini_section_set_int(cat, "mem_size", mem_size);

    ini_section_set_int(cat, "cpu_use_dynarec", cpu_use_dynarec);
    ini_section_set_int(cat, "fpu_softfloat", fpu_softfloat);

    if (time_sync & TIME_SYNC_ENABLED)
        if (time_sync & TIME_SYNC_UTC)
            ini_section_set_string(cat, "time_sync", "utc");
        else
            ini_section_set_string(cat, "time_sync", "local");
    else
        ini_section_set_string(cat, "time_sync", "disabled");

    if (pit_mode == -1)
        ini_section_delete_var(cat, "pit_mode");
    else
        ini_section_set_int(cat, "pit_mode", pit_mode);

    ini_delete_section_if_empty(config, cat);
}

/* Save "Video" section. */
static void
save_video(void)
{
    ini_section_t cat = ini_find_or_create_section(config, "Video");

    ini_section_set_string(cat, "gfxcard",
                           video_get_internal_name(gfxcard[0]));

    if (voodoo_enabled == 0)
        ini_section_delete_var(cat, "voodoo");
    else
        ini_section_set_int(cat, "voodoo", voodoo_enabled);

    if (ibm8514_standalone_enabled == 0)
        ini_section_delete_var(cat, "8514a");
    else
        ini_section_set_int(cat, "8514a", ibm8514_standalone_enabled);

    if (xga_standalone_enabled == 0)
        ini_section_delete_var(cat, "xga");
    else
        ini_section_set_int(cat, "xga", xga_standalone_enabled);

    if (gfxcard[1] == 0)
        ini_section_delete_var(cat, "gfxcard_2");
    else
        ini_section_set_string(cat, "gfxcard_2", video_get_internal_name(gfxcard[1]));

    if (show_second_monitors == 1)
        ini_section_delete_var(cat, "show_second_monitors");
    else
        ini_section_set_int(cat, "show_second_monitors", show_second_monitors);

    if (video_fullscreen_scale_maximized == 0)
        ini_section_delete_var(cat, "video_fullscreen_scale_maximized");
    else
        ini_section_set_int(cat, "video_fullscreen_scale_maximized", video_fullscreen_scale_maximized);

    ini_delete_section_if_empty(config, cat);
}

/* Save "Input Devices" section. */
static void
save_input_devices(void)
{
    ini_section_t cat = ini_find_or_create_section(config, "Input devices");
    char          temp[512];
    char          tmp2[512];
    int           c;
    int           d;

    ini_section_set_string(cat, "mouse_type", mouse_get_internal_name(mouse_type));

    if (!joystick_type) {
        ini_section_delete_var(cat, "joystick_type");

        for (c = 0; c < 16; c++) {
            sprintf(tmp2, "joystick_%i_nr", c);
            ini_section_delete_var(cat, tmp2);

            for (d = 0; d < 16; d++) {
                sprintf(tmp2, "joystick_%i_axis_%i", c, d);
                ini_section_delete_var(cat, tmp2);
            }
            for (d = 0; d < 16; d++) {
                sprintf(tmp2, "joystick_%i_button_%i", c, d);
                ini_section_delete_var(cat, tmp2);
            }
            for (d = 0; d < 16; d++) {
                sprintf(tmp2, "joystick_%i_pov_%i", c, d);
                ini_section_delete_var(cat, tmp2);
            }
        }
    } else {
        ini_section_set_string(cat, "joystick_type", joystick_get_internal_name(joystick_type));

        for (c = 0; c < joystick_get_max_joysticks(joystick_type); c++) {
            sprintf(tmp2, "joystick_%i_nr", c);
            ini_section_set_int(cat, tmp2, joystick_state[c].plat_joystick_nr);

            if (joystick_state[c].plat_joystick_nr) {
                for (d = 0; d < joystick_get_axis_count(joystick_type); d++) {
                    sprintf(tmp2, "joystick_%i_axis_%i", c, d);
                    ini_section_set_int(cat, tmp2, joystick_state[c].axis_mapping[d]);
                }
                for (d = 0; d < joystick_get_button_count(joystick_type); d++) {
                    sprintf(tmp2, "joystick_%i_button_%i", c, d);
                    ini_section_set_int(cat, tmp2, joystick_state[c].button_mapping[d]);
                }
                for (d = 0; d < joystick_get_pov_count(joystick_type); d++) {
                    sprintf(tmp2, "joystick_%i_pov_%i", c, d);
                    sprintf(temp, "%i, %i", joystick_state[c].pov_mapping[d][0], joystick_state[c].pov_mapping[d][1]);
                    ini_section_set_string(cat, tmp2, temp);
                }
            }
        }
    }

    if (tablet_tool_type != 1) {
        ini_section_set_int(cat, "tablet_tool_type", tablet_tool_type);
    } else {
        ini_section_delete_var(cat, "tablet_tool_type");
    }

    ini_delete_section_if_empty(config, cat);
}

/* Save "Sound" section. */
static void
save_sound(void)
{
    ini_section_t cat = ini_find_or_create_section(config, "Sound");

    if (sound_card_current[0] == 0)
        ini_section_delete_var(cat, "sndcard");
    else
        ini_section_set_string(cat, "sndcard", sound_card_get_internal_name(sound_card_current[0]));

    if (sound_card_current[1] == 0)
        ini_section_delete_var(cat, "sndcard2");
    else
        ini_section_set_string(cat, "sndcard2", sound_card_get_internal_name(sound_card_current[1]));

    if (sound_card_current[2] == 0)
        ini_section_delete_var(cat, "sndcard3");
    else
        ini_section_set_string(cat, "sndcard3", sound_card_get_internal_name(sound_card_current[2]));

    if (sound_card_current[3] == 0)
        ini_section_delete_var(cat, "sndcard4");
    else
        ini_section_set_string(cat, "sndcard4", sound_card_get_internal_name(sound_card_current[3]));

    if (!strcmp(midi_out_device_get_internal_name(midi_output_device_current), "none"))
        ini_section_delete_var(cat, "midi_device");
    else
        ini_section_set_string(cat, "midi_device", midi_out_device_get_internal_name(midi_output_device_current));

    if (!strcmp(midi_in_device_get_internal_name(midi_input_device_current), "none"))
        ini_section_delete_var(cat, "midi_in_device");
    else
        ini_section_set_string(cat, "midi_in_device", midi_in_device_get_internal_name(midi_input_device_current));

    if (mpu401_standalone_enable == 0)
        ini_section_delete_var(cat, "mpu401_standalone");
    else
        ini_section_set_int(cat, "mpu401_standalone", mpu401_standalone_enable);

    /* Downgrade compatibility for standalone SSI-2001, CMS and GUS from v3.11 and older. */
    const char *legacy_cards[][2] = {
        {"ssi2001",      "ssi2001"},
        { "gameblaster", "cms"    },
        { "gus",         "gus"    }
    };
    for (int i = 0; i < (sizeof(legacy_cards) / sizeof(legacy_cards[0])); i++) {
        int card_id = sound_card_get_from_internal_name(legacy_cards[i][1]);
        for (int j = 0; j < (sizeof(sound_card_current) / sizeof(sound_card_current[0])); j++) {
            if (sound_card_current[j] == card_id) {
                /* A special value of 2 still enables the cards on older versions,
                   but lets newer versions know that they've already been migrated. */
                ini_section_set_int(cat, legacy_cards[i][0], 2);
                card_id = 0; /* mark as found */
                break;
            }
        }
        if (card_id > 0) /* not found */
            ini_section_delete_var(cat, legacy_cards[i][0]);
    }

    if (sound_is_float == 1)
        ini_section_delete_var(cat, "sound_type");
    else
        ini_section_set_string(cat, "sound_type", (sound_is_float == 1) ? "float" : "int16");

    ini_section_set_string(cat, "fm_driver", (fm_driver == FM_DRV_NUKED) ? "nuked" : "ymfm");

    ini_delete_section_if_empty(config, cat);
}

/* Save "Network" section. */
static void
save_network(void)
{
    char            temp[512];
    ini_section_t   cat       = ini_find_or_create_section(config, "Network");
    netcard_conf_t *nc;

    ini_section_delete_var(cat, "net_type");
    ini_section_delete_var(cat, "net_host_device");
    ini_section_delete_var(cat, "net_card");

    for (uint8_t c = 0; c < NET_CARD_MAX; c++) {
        nc = &net_cards_conf[c];

        sprintf(temp, "net_%02i_card", c + 1);
        if (nc->device_num == 0)
            ini_section_delete_var(cat, temp);
        else
            ini_section_set_string(cat, temp, network_card_get_internal_name(nc->device_num));

        sprintf(temp, "net_%02i_net_type", c + 1);
        switch(nc->net_type) {
            case NET_TYPE_NONE:
                ini_section_delete_var(cat, temp);
                break;
            case NET_TYPE_SLIRP:
                ini_section_set_string(cat, temp, "slirp");
                break;
            case NET_TYPE_PCAP:
                ini_section_set_string(cat, temp, "pcap");
                break;
            case NET_TYPE_VDE:
                ini_section_set_string(cat, temp, "vde");
                break;

            default:
                break;
        }

        sprintf(temp, "net_%02i_host_device", c + 1);
        if (nc->host_dev_name[0] != '\0') {
            if (!strcmp(nc->host_dev_name, "none"))
                ini_section_delete_var(cat, temp);
            else
                ini_section_set_string(cat, temp, nc->host_dev_name);
        } else
            ini_section_delete_var(cat, temp);

        sprintf(temp, "net_%02i_link", c + 1);
        if (nc->link_state == (NET_LINK_10_HD | NET_LINK_10_FD |
                               NET_LINK_100_HD | NET_LINK_100_FD |
                               NET_LINK_1000_HD | NET_LINK_1000_FD))
            ini_section_delete_var(cat, temp);
        else
            ini_section_set_int(cat, temp, nc->link_state);
    }

    ini_delete_section_if_empty(config, cat);
}

/* Save "Ports" section. */
static void
save_ports(void)
{
    ini_section_t cat = ini_find_or_create_section(config, "Ports (COM & LPT)");
    char          temp[512];
    int           c;
    int           d;

    for (c = 0; c < SERIAL_MAX; c++) {
        sprintf(temp, "serial%d_enabled", c + 1);
        if (((c < 2) && com_ports[c].enabled) || ((c >= 2) && !com_ports[c].enabled))
            ini_section_delete_var(cat, temp);
        else
            ini_section_set_int(cat, temp, com_ports[c].enabled);

        sprintf(temp, "serial%d_passthrough_enabled", c + 1);
        if (serial_passthrough_enabled[c]) {
            ini_section_set_int(cat, temp, 1);
        } else {
            ini_section_delete_var(cat, temp);
        }
    }

    for (c = 0; c < PARALLEL_MAX; c++) {
        sprintf(temp, "lpt%d_enabled", c + 1);
        d = (c == 0) ? 1 : 0;
        if (lpt_ports[c].enabled == d)
            ini_section_delete_var(cat, temp);
        else
            ini_section_set_int(cat, temp, lpt_ports[c].enabled);

        sprintf(temp, "lpt%d_device", c + 1);
        if (lpt_ports[c].device == 0)
            ini_section_delete_var(cat, temp);
        else
            ini_section_set_string(cat, temp,
                                   lpt_device_get_internal_name(lpt_ports[c].device));
    }

    ini_delete_section_if_empty(config, cat);
}

/* Save "Storage Controllers" section. */
static void
save_storage_controllers(void)
{
    ini_section_t cat = ini_find_or_create_section(config, "Storage controllers");
    char          temp[512];
    int           c;

    ini_section_delete_var(cat, "scsicard");

    for (c = 0; c < SCSI_BUS_MAX; c++) {
        sprintf(temp, "scsicard_%d", c + 1);

        if (scsi_card_current[c] == 0)
            ini_section_delete_var(cat, temp);
        else
            ini_section_set_string(cat, temp,
                                   scsi_card_get_internal_name(scsi_card_current[c]));
    }

    if (fdc_type == FDC_INTERNAL)
        ini_section_delete_var(cat, "fdc");
    else
        ini_section_set_string(cat, "fdc",
                               fdc_card_get_internal_name(fdc_type));

    ini_section_set_string(cat, "hdc",
                           hdc_get_internal_name(hdc_current));

    if (cdrom_interface_current == 0)
        ini_section_delete_var(cat, "cdrom_interface");
    else
        ini_section_set_string(cat, "cdrom_interface",
                               cdrom_interface_get_internal_name(cdrom_interface_current));

    if (ide_ter_enabled == 0)
        ini_section_delete_var(cat, "ide_ter");
    else
        ini_section_set_int(cat, "ide_ter", ide_ter_enabled);

    if (ide_qua_enabled == 0)
        ini_section_delete_var(cat, "ide_qua");
    else
        ini_section_set_int(cat, "ide_qua", ide_qua_enabled);

    ini_delete_section_if_empty(config, cat);

    if (cassette_enable == 0)
        ini_section_delete_var(cat, "cassette_enabled");
    else
        ini_section_set_int(cat, "cassette_enabled", cassette_enable);

    if (strlen(cassette_fname) == 0)
        ini_section_delete_var(cat, "cassette_file");
    else
        ini_section_set_string(cat, "cassette_file", cassette_fname);

    if (strlen(cassette_mode) == 0)
        ini_section_delete_var(cat, "cassette_mode");
    else
        ini_section_set_string(cat, "cassette_mode", cassette_mode);

    if (cassette_pos == 0)
        ini_section_delete_var(cat, "cassette_position");
    else
        ini_section_set_int(cat, "cassette_position", cassette_pos);

    if (cassette_srate == 44100)
        ini_section_delete_var(cat, "cassette_srate");
    else
        ini_section_set_int(cat, "cassette_srate", cassette_srate);

    if (cassette_append == 0)
        ini_section_delete_var(cat, "cassette_append");
    else
        ini_section_set_int(cat, "cassette_append", cassette_append);

    if (cassette_pcm == 0)
        ini_section_delete_var(cat, "cassette_pcm");
    else
        ini_section_set_int(cat, "cassette_pcm", cassette_pcm);

    if (cassette_ui_writeprot == 0)
        ini_section_delete_var(cat, "cassette_writeprot");
    else
        ini_section_set_int(cat, "cassette_writeprot", cassette_ui_writeprot);

    for (c = 0; c < 2; c++) {
        sprintf(temp, "cartridge_%02i_fn", c + 1);
        if (strlen(cart_fns[c]) == 0)
            ini_section_delete_var(cat, temp);
        else
            ini_section_set_string(cat, temp, cart_fns[c]);
    }

    if (lba_enhancer_enabled == 0)
        ini_section_delete_var(cat, "lba_enhancer_enabled");
    else
        ini_section_set_int(cat, "lba_enhancer_enabled", 1);
}

/* Save "Other Peripherals" section. */
static void
save_other_peripherals(void)
{
    ini_section_t cat = ini_find_or_create_section(config, "Other peripherals");
    char          temp[512];

    if (bugger_enabled == 0)
        ini_section_delete_var(cat, "bugger_enabled");
    else
        ini_section_set_int(cat, "bugger_enabled", bugger_enabled);

    if (postcard_enabled == 0)
        ini_section_delete_var(cat, "postcard_enabled");
    else
        ini_section_set_int(cat, "postcard_enabled", postcard_enabled);

    if (unittester_enabled == 0)
        ini_section_delete_var(cat, "unittester_enabled");
    else
        ini_section_set_int(cat, "unittester_enabled", unittester_enabled);

    if (novell_keycard_enabled == 0)
        ini_section_delete_var(cat, "novell_keycard_enabled");
    else
        ini_section_set_int(cat, "novell_keycard_enabled", novell_keycard_enabled);

    for (uint8_t c = 0; c < ISAMEM_MAX; c++) {
        sprintf(temp, "isamem%d_type", c);
        if (isamem_type[c] == 0)
            ini_section_delete_var(cat, temp);
        else
            ini_section_set_string(cat, temp,
                                   isamem_get_internal_name(isamem_type[c]));
    }

    if (isartc_type == 0)
        ini_section_delete_var(cat, "isartc_type");
    else
        ini_section_set_string(cat, "isartc_type",
                               isartc_get_internal_name(isartc_type));

    ini_delete_section_if_empty(config, cat);
}

/* Save "Hard Disks" section. */
static void
save_hard_disks(void)
{
    ini_section_t cat = ini_find_or_create_section(config, "Hard disks");
    char          temp[32];
    char          tmp2[512];
    char         *p;

    memset(temp, 0x00, sizeof(temp));
    for (uint8_t c = 0; c < HDD_NUM; c++) {
        sprintf(temp, "hdd_%02i_parameters", c + 1);
        if (hdd_is_valid(c)) {
            p = hdd_bus_to_string(hdd[c].bus, 0);
            sprintf(tmp2, "%u, %u, %u, %i, %s",
                    hdd[c].spt, hdd[c].hpc, hdd[c].tracks, hdd[c].wp, p);
            ini_section_set_string(cat, temp, tmp2);
        } else {
            ini_section_delete_var(cat, temp);
        }

        sprintf(temp, "hdd_%02i_mfm_channel", c + 1);
        if (hdd_is_valid(c) && (hdd[c].bus == HDD_BUS_MFM))
            ini_section_set_int(cat, temp, hdd[c].mfm_channel);
        else
            ini_section_delete_var(cat, temp);

        sprintf(temp, "hdd_%02i_xta_channel", c + 1);
        if (hdd_is_valid(c) && (hdd[c].bus == HDD_BUS_XTA))
            ini_section_set_int(cat, temp, hdd[c].xta_channel);
        else
            ini_section_delete_var(cat, temp);

        sprintf(temp, "hdd_%02i_esdi_channel", c + 1);
        if (hdd_is_valid(c) && (hdd[c].bus == HDD_BUS_ESDI))
            ini_section_set_int(cat, temp, hdd[c].esdi_channel);
        else
            ini_section_delete_var(cat, temp);

        sprintf(temp, "hdd_%02i_ide_channel", c + 1);
        if (!hdd_is_valid(c) || ((hdd[c].bus != HDD_BUS_IDE) && (hdd[c].bus != HDD_BUS_ATAPI)))
            ini_section_delete_var(cat, temp);
        else {
            sprintf(tmp2, "%01u:%01u", hdd[c].ide_channel >> 1, hdd[c].ide_channel & 1);
            ini_section_set_string(cat, temp, tmp2);
        }

        sprintf(temp, "hdd_%02i_scsi_id", c + 1);
        ini_section_delete_var(cat, temp);

        sprintf(temp, "hdd_%02i_scsi_location", c + 1);
        if (hdd[c].bus != HDD_BUS_SCSI)
            ini_section_delete_var(cat, temp);
        else {
            sprintf(tmp2, "%01u:%02u", hdd[c].scsi_id >> 4,
                    hdd[c].scsi_id & 15);
            ini_section_set_string(cat, temp, tmp2);
        }

        sprintf(temp, "hdd_%02i_fn", c + 1);
        if (hdd_is_valid(c) && (strlen(hdd[c].fn) != 0)) {
            path_normalize(hdd[c].fn);
            if (!strnicmp(hdd[c].fn, usr_path, strlen(usr_path)))
                ini_section_set_string(cat, temp, &hdd[c].fn[strlen(usr_path)]);
            else
                ini_section_set_string(cat, temp, hdd[c].fn);
        } else
            ini_section_delete_var(cat, temp);

        sprintf(temp, "hdd_%02i_vhd_blocksize", c + 1);
        if (hdd_is_valid(c) && (hdd[c].vhd_blocksize > 0))
            ini_section_set_int(cat, temp, hdd[c].vhd_blocksize);
        else
            ini_section_delete_var(cat, temp);

        sprintf(temp, "hdd_%02i_vhd_parent", c + 1);
        if (hdd_is_valid(c) && hdd[c].vhd_parent[0]) {
            path_normalize(hdd[c].vhd_parent);
            ini_section_set_string(cat, temp, hdd[c].vhd_parent);
        } else
            ini_section_delete_var(cat, temp);

        sprintf(temp, "hdd_%02i_speed", c + 1);
        if (!hdd_is_valid(c) || ((hdd[c].bus != HDD_BUS_ESDI) && (hdd[c].bus != HDD_BUS_IDE) &&
            (hdd[c].bus != HDD_BUS_SCSI) && (hdd[c].bus != HDD_BUS_ATAPI)))
            ini_section_delete_var(cat, temp);
        else
            ini_section_set_string(cat, temp, hdd_preset_get_internal_name(hdd[c].speed_preset));
    }

    ini_delete_section_if_empty(config, cat);
}

/* Save "Floppy Drives" section. */
static void
save_floppy_and_cdrom_drives(void)
{
    ini_section_t cat = ini_find_or_create_section(config, "Floppy and CD-ROM drives");
    char          temp[512];
    char          tmp2[512];
    int           c;

    for (c = 0; c < FDD_NUM; c++) {
        sprintf(temp, "fdd_%02i_type", c + 1);
        if (fdd_get_type(c) == ((c < 2) ? 2 : 0))
            ini_section_delete_var(cat, temp);
        else
            ini_section_set_string(cat, temp,
                                   fdd_get_internal_name(fdd_get_type(c)));

        sprintf(temp, "fdd_%02i_fn", c + 1);
        if (strlen(floppyfns[c]) == 0) {
            ini_section_delete_var(cat, temp);

            ui_writeprot[c] = 0;

            sprintf(temp, "fdd_%02i_writeprot", c + 1);
            ini_section_delete_var(cat, temp);
        } else {
            path_normalize(floppyfns[c]);
            if (!strnicmp(floppyfns[c], usr_path, strlen(usr_path)))
                ini_section_set_string(cat, temp, &floppyfns[c][strlen(usr_path)]);
            else
                ini_section_set_string(cat, temp, floppyfns[c]);
        }

        sprintf(temp, "fdd_%02i_writeprot", c + 1);
        if (ui_writeprot[c] == 0)
            ini_section_delete_var(cat, temp);
        else
            ini_section_set_int(cat, temp, ui_writeprot[c]);

        sprintf(temp, "fdd_%02i_turbo", c + 1);
        if (fdd_get_turbo(c) == 0)
            ini_section_delete_var(cat, temp);
        else
            ini_section_set_int(cat, temp, fdd_get_turbo(c));

        sprintf(temp, "fdd_%02i_check_bpb", c + 1);
        if (fdd_get_check_bpb(c) == 1)
            ini_section_delete_var(cat, temp);
        else
            ini_section_set_int(cat, temp, fdd_get_check_bpb(c));

        for (int i = 0; i < MAX_PREV_IMAGES; i++) {
            sprintf(temp, "fdd_%02i_image_history_%02i", c + 1, i + 1);
            if ((fdd_image_history[c][i] == 0) || strlen(fdd_image_history[c][i]) == 0)
                ini_section_delete_var(cat, temp);
            else {
                path_normalize(fdd_image_history[c][i]);
                if (!strnicmp(fdd_image_history[c][i], usr_path, strlen(usr_path)))
                    ini_section_set_string(cat, temp, &fdd_image_history[c][i][strlen(usr_path)]);
                else
                    ini_section_set_string(cat, temp, fdd_image_history[c][i]);
            }
        }
    }

    for (c = 0; c < CDROM_NUM; c++) {
        sprintf(temp, "cdrom_%02i_host_drive", c + 1);
        if ((cdrom[c].bus_type == 0) || (cdrom[c].host_drive != 200))
            ini_section_delete_var(cat, temp);
        else
            ini_section_set_int(cat, temp, cdrom[c].host_drive);

        sprintf(temp, "cdrom_%02i_speed", c + 1);
        if ((cdrom[c].bus_type == 0) || (cdrom[c].speed == 8))
            ini_section_delete_var(cat, temp);
        else
            ini_section_set_int(cat, temp, cdrom[c].speed);

        sprintf(temp, "cdrom_%02i_type", c + 1);
        if ((cdrom[c].bus_type == 0) || (cdrom[c].bus_type == CDROM_BUS_MITSUMI))
            ini_section_delete_var(cat, temp);
        else
            ini_section_set_string(cat, temp,
                                   cdrom_get_internal_name(cdrom_get_type(c)));

        sprintf(temp, "cdrom_%02i_parameters", c + 1);
        if (cdrom[c].bus_type == 0)
            ini_section_delete_var(cat, temp);
        else {
            /* In case one wants an ATAPI drive on SCSI and vice-versa. */
            if ((cdrom_drive_types[cdrom_get_type(c)].bus_type != BUS_TYPE_BOTH) &&
                (cdrom_drive_types[cdrom_get_type(c)].bus_type != cdrom[c].bus_type))
                cdrom[c].bus_type = cdrom_drive_types[cdrom_get_type(c)].bus_type;

            sprintf(tmp2, "%u, %s", cdrom[c].sound_on,
                    hdd_bus_to_string(cdrom[c].bus_type, 1));
            ini_section_set_string(cat, temp, tmp2);
        }

        sprintf(temp, "cdrom_%02i_ide_channel", c + 1);
        if (cdrom[c].bus_type != CDROM_BUS_ATAPI)
            ini_section_delete_var(cat, temp);
        else {
            sprintf(tmp2, "%01u:%01u", cdrom[c].ide_channel >> 1,
                    cdrom[c].ide_channel & 1);
            ini_section_set_string(cat, temp, tmp2);
        }

        sprintf(temp, "cdrom_%02i_scsi_id", c + 1);
        ini_section_delete_var(cat, temp);

        sprintf(temp, "cdrom_%02i_scsi_location", c + 1);
        if (cdrom[c].bus_type != CDROM_BUS_SCSI)
            ini_section_delete_var(cat, temp);
        else {
            sprintf(tmp2, "%01u:%02u", cdrom[c].scsi_device_id >> 4,
                    cdrom[c].scsi_device_id & 15);
            ini_section_set_string(cat, temp, tmp2);
        }

        sprintf(temp, "cdrom_%02i_image_path", c + 1);
        if ((cdrom[c].bus_type == 0) || (strlen(cdrom[c].image_path) == 0))
            ini_section_delete_var(cat, temp);
        else {
            path_normalize(cdrom[c].image_path);
            if (!strnicmp(cdrom[c].image_path, usr_path, strlen(usr_path)))
                ini_section_set_string(cat, temp, &cdrom[c].image_path[strlen(usr_path)]);
            else
                ini_section_set_string(cat, temp, cdrom[c].image_path);
        }

        for (int i = 0; i < MAX_PREV_IMAGES; i++) {
            sprintf(temp, "cdrom_%02i_image_history_%02i", c + 1, i + 1);
            if ((cdrom[c].image_history[i] == 0) || strlen(cdrom[c].image_history[i]) == 0)
                ini_section_delete_var(cat, temp);
            else {
                path_normalize(cdrom[c].image_history[i]);
                if (!strnicmp(cdrom[c].image_history[i], usr_path, strlen(usr_path)))
                    ini_section_set_string(cat, temp, &cdrom[c].image_history[i][strlen(usr_path)]);
                else
                    ini_section_set_string(cat, temp, cdrom[c].image_history[i]);
            }
        }
    }

    ini_delete_section_if_empty(config, cat);
}

/* Save "Other Removable Devices" section. */
static void
save_other_removable_devices(void)
{
    ini_section_t cat = ini_find_or_create_section(config, "Other removable devices");
    char          temp[512];
    char          tmp2[512];
    int           c;

    for (c = 0; c < ZIP_NUM; c++) {
        sprintf(temp, "zip_%02i_parameters", c + 1);
        if (zip_drives[c].bus_type == 0) {
            ini_section_delete_var(cat, temp);
        } else {
            sprintf(tmp2, "%u, %s", zip_drives[c].is_250,
                    hdd_bus_to_string(zip_drives[c].bus_type, 1));
            ini_section_set_string(cat, temp, tmp2);
        }

        sprintf(temp, "zip_%02i_ide_channel", c + 1);
        if (zip_drives[c].bus_type != ZIP_BUS_ATAPI)
            ini_section_delete_var(cat, temp);
        else {
            sprintf(tmp2, "%01u:%01u", zip_drives[c].ide_channel >> 1,
                    zip_drives[c].ide_channel & 1);
            ini_section_set_string(cat, temp, tmp2);
        }

        sprintf(temp, "zip_%02i_scsi_id", c + 1);
        ini_section_delete_var(cat, temp);

        sprintf(temp, "zip_%02i_scsi_location", c + 1);
        if (zip_drives[c].bus_type != ZIP_BUS_SCSI)
            ini_section_delete_var(cat, temp);
        else {
            sprintf(tmp2, "%01u:%02u", zip_drives[c].scsi_device_id >> 4,
                    zip_drives[c].scsi_device_id & 15);
            ini_section_set_string(cat, temp, tmp2);
        }

        sprintf(temp, "zip_%02i_image_path", c + 1);
        if ((zip_drives[c].bus_type == 0) || (strlen(zip_drives[c].image_path) == 0))
            ini_section_delete_var(cat, temp);
        else {
            path_normalize(zip_drives[c].image_path);
            if (!strnicmp(zip_drives[c].image_path, usr_path, strlen(usr_path)))
                ini_section_set_string(cat, temp, &zip_drives[c].image_path[strlen(usr_path)]);
            else
                ini_section_set_string(cat, temp, zip_drives[c].image_path);
        }
    }

    for (c = 0; c < MO_NUM; c++) {
        sprintf(temp, "mo_%02i_parameters", c + 1);
        if (mo_drives[c].bus_type == 0) {
            ini_section_delete_var(cat, temp);
        } else {
            sprintf(tmp2, "%u, %s", mo_drives[c].type,
                    hdd_bus_to_string(mo_drives[c].bus_type, 1));
            ini_section_set_string(cat, temp, tmp2);
        }

        sprintf(temp, "mo_%02i_ide_channel", c + 1);
        if (mo_drives[c].bus_type != MO_BUS_ATAPI)
            ini_section_delete_var(cat, temp);
        else {
            sprintf(tmp2, "%01u:%01u", mo_drives[c].ide_channel >> 1,
                    mo_drives[c].ide_channel & 1);
            ini_section_set_string(cat, temp, tmp2);
        }

        sprintf(temp, "mo_%02i_scsi_id", c + 1);
        ini_section_delete_var(cat, temp);

        sprintf(temp, "mo_%02i_scsi_location", c + 1);
        if (mo_drives[c].bus_type != MO_BUS_SCSI)
            ini_section_delete_var(cat, temp);
        else {
            sprintf(tmp2, "%01u:%02u", mo_drives[c].scsi_device_id >> 4,
                    mo_drives[c].scsi_device_id & 15);
            ini_section_set_string(cat, temp, tmp2);
        }

        sprintf(temp, "mo_%02i_image_path", c + 1);
        if ((mo_drives[c].bus_type == 0) || (strlen(mo_drives[c].image_path) == 0))
            ini_section_delete_var(cat, temp);
        else {
            path_normalize(mo_drives[c].image_path);
            if (!strnicmp(mo_drives[c].image_path, usr_path, strlen(usr_path)))
                ini_section_set_string(cat, temp, &mo_drives[c].image_path[strlen(usr_path)]);
            else
                ini_section_set_string(cat, temp, mo_drives[c].image_path);
        }
    }

    ini_delete_section_if_empty(config, cat);
}

void
config_save(void)
{
    save_general();                 /* General */
    for (uint8_t i = 0; i < MONITORS_NUM; i++)
        save_monitor(i);            /* Monitors */
    save_machine();                 /* Machine */
    save_video();                   /* Video */
    save_input_devices();           /* Input devices */
    save_sound();                   /* Sound */
    save_network();                 /* Network */
    save_ports();                   /* Ports (COM & LPT) */
    save_storage_controllers();     /* Storage controllers */
    save_hard_disks();              /* Hard disks */
    save_floppy_and_cdrom_drives(); /* Floppy and CD-ROM drives */
    save_other_removable_devices(); /* Other removable devices */
    save_other_peripherals();       /* Other peripherals */

    ini_write(config, cfg_path);
}

ini_t
config_get_ini(void)
{
    return config;
}<|MERGE_RESOLUTION|>--- conflicted
+++ resolved
@@ -1885,7 +1885,6 @@
     else
         ini_section_delete_var(cat, "do_auto_pause");
 
-<<<<<<< HEAD
     char cpu_buf[128] = { 0 };
     plat_get_cpu_string(cpu_buf, 128);
     ini_section_set_string(cat, "host_cpu", cpu_buf);
@@ -1894,12 +1893,11 @@
         ini_section_set_int(cat, "emu_build_num", EMU_BUILD_NUM);
     else
         ini_section_delete_var(cat, "emu_build_num");
-=======
-    if (strnlen(uuid, sizeof(uuid) - 1) > 0)
+
+  if (strnlen(uuid, sizeof(uuid) - 1) > 0)
         ini_section_set_string(cat, "uuid", uuid);
     else
         ini_section_delete_var(cat, "uuid");
->>>>>>> 3fc27b94
 
     ini_delete_section_if_empty(config, cat);
 }
