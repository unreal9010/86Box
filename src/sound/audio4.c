--- conflicted
+++ resolved
@@ -34,40 +34,20 @@
 #endif
 
 #define I_NORMAL 0
-<<<<<<< HEAD
 #define I_MUSIC 1
 #define I_WT 2
 #define I_CD 3
-#define I_MIDI 4
-#define I_FDD 5
+#define I_FDD 4
+#define I_MIDI 5
 
 static int audio[6] = {-1, -1, -1, -1, -1, -1};
-=======
-#define I_MUSIC  1
-#define I_WT     2
-#define I_CD     3
-#define I_MIDI   4
 
-static int audio[5] = { -1, -1, -1, -1, -1 };
->>>>>>> b490e2fe
 #ifdef USE_NEW_API
 static struct audio_swpar info[5];
 #else
 static audio_info_t info[6];
 #endif
-<<<<<<< HEAD
 static int freqs[6] = {SOUND_FREQ, MUSIC_FREQ, WT_FREQ, CD_FREQ, SOUND_FREQ, 0};
-
-void closeal(void){
-	int i;
-	for(i = 0; i < sizeof(audio) / sizeof(audio[0]); i++){
-		if(audio[i] != -1){
-			close(audio[i]);
-		}
-		audio[i] = -1;
-	}
-=======
-static int freqs[5] = { SOUND_FREQ, MUSIC_FREQ, WT_FREQ, CD_FREQ, 0 };
 
 void
 closeal(void)
@@ -78,7 +58,6 @@
 
         audio[i] = -1;
     }
->>>>>>> b490e2fe
 }
 
 void
@@ -189,21 +168,18 @@
     givealbuffer_common(buf, I_CD, CD_BUFLEN << 1);
 }
 
-<<<<<<< HEAD
-void givealbuffer_fdd(const void *buf, const uint32_t size){
+void
+givealbuffer_fdd(const void *buf, const uint32_t size)
+{
     givealbuffer_common(buf, I_FDD, (int) size);
 }
 
-void givealbuffer_midi(const void *buf, const uint32_t size){
-	givealbuffer_common(buf, I_MIDI, (int) size);
-=======
 void
 givealbuffer_midi(const void *buf, const uint32_t size)
 {
     givealbuffer_common(buf, I_MIDI, (int) size);
->>>>>>> b490e2fe
 }
-    
+
 void
 al_set_midi(const int freq, UNUSED(const int buf_size))
 {
