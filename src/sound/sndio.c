--- conflicted
+++ resolved
@@ -32,23 +32,9 @@
 #define I_MIDI 4
 #define I_FDD 5
 
-<<<<<<< HEAD
 static struct sio_hdl* audio[6] = {NULL, NULL, NULL, NULL, NULL, NULL};
 static struct sio_par  info[6];
 static int             freqs[6] = { SOUND_FREQ, MUSIC_FREQ, WT_FREQ, CD_FREQ, SOUND_FREQ, 0 };
-
-void closeal(void){
-	int i;
-	for(i = 0; i < sizeof(audio) / sizeof(audio[0]); i++){
-		if(audio[i] != NULL){
-			sio_close(audio[i]);
-		}
-		audio[i] = NULL;
-	}
-=======
-static struct sio_hdl* audio[5] = { NULL, NULL, NULL, NULL, NULL };
-static struct sio_par info[5];
-static int    freqs[5]          = { SOUND_FREQ, MUSIC_FREQ, WT_FREQ, CD_FREQ, 0 };
 
 void
 closeal(void)
@@ -59,7 +45,6 @@
 
         audio[i] = NULL;
     }
->>>>>>> b490e2fe
 }
 
 void
@@ -158,27 +143,20 @@
     givealbuffer_common(buf, I_CD, CD_BUFLEN << 1);
 }
 
-<<<<<<< HEAD
-void givealbuffer_midi(const void *buf, const uint32_t size){
-	givealbuffer_common(buf, I_MIDI, (int) size);
-}
-
-void givealbuffer_fdd(const void *buf, const uint32_t size) {
-    givealbuffer_common(buf, I_FDD, (int) size);
-}
-	
-void al_set_midi(const int freq, UNUSED(const int buf_size)){
-	freqs[I_MIDI] = freq;
-=======
 void
 givealbuffer_midi(const void *buf, const uint32_t size)
 {
     givealbuffer_common(buf, I_MIDI, (int) size);
 }
-    
+
+void
+givealbuffer_fdd(const void *buf, const uint32_t size)
+{
+    givealbuffer_common(buf, I_FDD, (int) size);
+}
+	
 void
 al_set_midi(const int freq, UNUSED(const int buf_size))
 {
     freqs[I_MIDI] = freq;
->>>>>>> b490e2fe
 }