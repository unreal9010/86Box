#include <stdarg.h>
#include <stdint.h>
#include <stdio.h>
#include <string.h>
#include <stdlib.h>
#include <wchar.h>
#define HAVE_STDARG_H
#include "../86box.h"
#include "../io.h"
#include "../nmi.h"
#include "../pic.h"
#include "../dma.h"
#include "../timer.h"
#include "../device.h"
#include "sound.h"
#include "midi.h"
#include "snd_gus.h"

enum
{
        MIDI_INT_RECEIVE = 0x01,
        MIDI_INT_TRANSMIT = 0x02,
        MIDI_INT_MASTER = 0x80
};

enum
{
        MIDI_CTRL_TRANSMIT_MASK = 0x60,
        MIDI_CTRL_TRANSMIT = 0x20,
        MIDI_CTRL_RECEIVE = 0x80
};

enum
{
        GUS_INT_MIDI_TRANSMIT = 0x01,
        GUS_INT_MIDI_RECEIVE  = 0x02
};

enum
{
        GUS_TIMER_CTRL_AUTO = 0x01
};

enum
{
        GUS_CLASSIC = 0,
        GUS_MAX = 1,
};

typedef struct gus_t
{
        int reset;
        
        int global;
        uint32_t addr,dmaaddr;
        int voice;
        uint32_t start[32],end[32],cur[32];
        uint32_t startx[32],endx[32],curx[32];
        int rstart[32],rend[32];
        int rcur[32];
        uint16_t freq[32];
        uint16_t rfreq[32];
        uint8_t ctrl[32];
        uint8_t rctrl[32];
        int curvol[32];
        int pan_l[32], pan_r[32];
        int t1on,t2on;
        uint8_t tctrl;
        uint16_t t1,t2,t1l,t2l;
        uint8_t irqstatus,irqstatus2;
        uint8_t adcommand;
        int waveirqs[32],rampirqs[32];
        int voices;
        uint8_t dmactrl;

        int32_t out_l, out_r;
        
        int16_t buffer[2][SOUNDBUFLEN];
        int pos;
        
        pc_timer_t samp_timer; 
	uint64_t samp_latch;
        
        uint8_t *ram;
	uint32_t gus_end_ram;
        
        int irqnext;
        
        pc_timer_t timer_1, timer_2;
        
        int irq, dma, irq_midi;
	uint16_t base;
        int latch_enable;
        
        uint8_t sb_2xa, sb_2xc, sb_2xe;
        uint8_t sb_ctrl;
        int sb_nmi;
        
        uint8_t reg_ctrl;
        
        uint8_t ad_status, ad_data;
        uint8_t ad_timer_ctrl;
        
		uint8_t midi_ctrl, midi_status, midi_queue[64], midi_data;
		int midi_r, midi_w;
		int uart_in, uart_out, sysex;
        
        uint8_t gp1, gp2;
        uint16_t gp1_addr, gp2_addr;
        
        uint8_t usrr;
} gus_t;

static int gus_gf1_irqs[8] = {0, 2, 5, 3, 7, 11, 12, 15};
static int gus_midi_irqs[8] = {0, 2, 5, 3, 7, 11, 12, 15};
static int gus_dmas[8] = {-1, 1, 3, 5, 6, 7, -1, -1};

int gusfreqs[]=
{
        44100,41160,38587,36317,34300,32494,30870,29400,28063,26843,25725,24696,
        23746,22866,22050,21289,20580,19916,19293
};

double vol16bit[4096];

void pollgusirqs(gus_t *gus)
{
        int c;

        gus->irqstatus&=~0x60;
        for (c=0;c<32;c++)
        {
                if (gus->waveirqs[c])
                {
                        gus->irqstatus2=0x60|c;
                        if (gus->rampirqs[c]) gus->irqstatus2 |= 0x80;
                        gus->irqstatus|=0x20;
			if (gus->irq != 0)
				picint(1 << gus->irq);
                        return;
                }
                if (gus->rampirqs[c])
                {
                        gus->irqstatus2=0xA0|c;
                        gus->irqstatus|=0x40;
			if (gus->irq != 0)
				picint(1 << gus->irq);
                        return;
                }
        }
        gus->irqstatus2=0xE0;
        if (!gus->irqstatus) {
		if (gus->irq != 0)
			picintc(1 << gus->irq);
	}
}

void gus_midi_update_int_status(gus_t *gus)
{
        gus->midi_status &= ~MIDI_INT_MASTER;
        if ((gus->midi_ctrl & MIDI_CTRL_TRANSMIT_MASK) == MIDI_CTRL_TRANSMIT && (gus->midi_status & MIDI_INT_TRANSMIT))
        {
                gus->midi_status |= MIDI_INT_MASTER;
                gus->irqstatus |= GUS_INT_MIDI_TRANSMIT;
        }
        else
                gus->irqstatus &= ~GUS_INT_MIDI_TRANSMIT;
                
        if ((gus->midi_ctrl & MIDI_CTRL_RECEIVE) && (gus->midi_status & MIDI_INT_RECEIVE))
        {
		gus->midi_status |= MIDI_INT_MASTER;
		gus->irqstatus |= GUS_INT_MIDI_RECEIVE;
        }
        else
                gus->irqstatus &= ~GUS_INT_MIDI_RECEIVE;

        if ((gus->midi_status & MIDI_INT_MASTER) && (gus->irq_midi != 0))
        {
                picint(1 << gus->irq_midi);
        }
}

void writegus(uint16_t addr, uint8_t val, void *p)
{
        gus_t *gus = (gus_t *)p;
        int c, d;
        int old;
	uint16_t port;
	
	if ((addr == 0x388) || (addr == 0x389))
		port = addr;
	else
		port = addr & 0xf0f;
		
        switch (port)
        {
<<<<<<< HEAD
                case 0x300: /*MIDI control*/
		gus->midi_ctrl = val;
		gus->uart_out = 1;
				
		if (((gus->midi_ctrl & 3) == 3) || !gus->midi_ctrl) { /*Master reset*/
			gus->uart_in = 0;
			gus->midi_status = 0;
			gus->midi_r = 0;
			gus->midi_w = 0;
		} else if (gus->midi_ctrl & MIDI_CTRL_TRANSMIT) {
			gus->midi_status |= MIDI_INT_TRANSMIT;
		} else if (gus->midi_ctrl & MIDI_CTRL_RECEIVE) {
			gus->uart_in = 1;
		}	
		gus_midi_update_int_status(gus);
=======
                case 0x340: /*MIDI control*/
				old = gus->midi_ctrl;
				gus->midi_ctrl = val;
				gus->uart_out = 1;
				
				if ((val & 3) == 3) { /*Master reset*/
					gus->uart_in = 0;
					gus->midi_status = 0;
					gus->midi_r = 0;
					gus->midi_w = 0;
				} else if ((old & 3) == 3) {
					gus->midi_status |= MIDI_INT_TRANSMIT;
				} else if (gus->midi_ctrl & MIDI_CTRL_RECEIVE) {
					gus->uart_in = 1;
				}	
				gus_midi_update_int_status(gus);
>>>>>>> e0be29af
                break;
                case 0x301: /*MIDI data*/
		gus->midi_data = val;
                if (gus->uart_out) {
			midi_raw_out_byte(val);
                }
		if (gus->latch_enable & 0x20) {
			gus->midi_status |= MIDI_INT_RECEIVE;
		} else 
		gus->midi_status |= MIDI_INT_TRANSMIT;
                break;
                case 0x303: /*Global select*/
                gus->global=val;
                break;
                case 0x304: /*Global low*/
                switch (gus->global)
                {
                        case 0: /*Voice control*/
                        gus->ctrl[gus->voice]=val;
                        break;
                        case 1: /*Frequency control*/
                        gus->freq[gus->voice]=(gus->freq[gus->voice]&0xFF00)|val;
                        break;
                        case 2: /*Start addr high*/
                        gus->startx[gus->voice]=(gus->startx[gus->voice]&0xF807F)|(val<<7);
                        gus->start[gus->voice]=(gus->start[gus->voice]&0x1F00FFFF)|(val<<16);
                        break;
                        case 3: /*Start addr low*/
                        gus->start[gus->voice]=(gus->start[gus->voice]&0x1FFFFF00)|val;
                        break;
                        case 4: /*End addr high*/
                        gus->endx[gus->voice]=(gus->endx[gus->voice]&0xF807F)|(val<<7);
                        gus->end[gus->voice]=(gus->end[gus->voice]&0x1F00FFFF)|(val<<16);
                        break;
                        case 5: /*End addr low*/
                        gus->end[gus->voice]=(gus->end[gus->voice]&0x1FFFFF00)|val;
                        break;

                        case 6: /*Ramp frequency*/
                        gus->rfreq[gus->voice] = (int)( (double)((val & 63)*512)/(double)(1 << (3*(val >> 6))));
                        break;

                        case 9: /*Current volume*/
                        gus->curvol[gus->voice] = gus->rcur[gus->voice] = (gus->rcur[gus->voice] & ~(0xff << 6)) | (val << 6);
                        break;

                        case 0xA: /*Current addr high*/
                        gus->cur[gus->voice]=(gus->cur[gus->voice]&0x1F00FFFF)|(val<<16);
gus->curx[gus->voice]=(gus->curx[gus->voice]&0xF807F00)|((val<<7)<<8);
                        break;
                        case 0xB: /*Current addr low*/
                        gus->cur[gus->voice]=(gus->cur[gus->voice]&0x1FFFFF00)|val;
                        break;

                        case 0x42: /*DMA address low*/
                        gus->dmaaddr=(gus->dmaaddr&0xFF000)|(val<<4);
                        break;

                        case 0x43: /*Address low*/
                        gus->addr=(gus->addr&0xFFF00)|val;
                        break;
                        case 0x45: /*Timer control*/
                        gus->tctrl=val;
                        break;
                }
                break;
                case 0x305: /*Global high*/
                switch (gus->global)
                {
                        case 0: /*Voice control*/
                        gus->ctrl[gus->voice] = val & 0x7f;

                        old = gus->waveirqs[gus->voice];                        
                        gus->waveirqs[gus->voice] = ((val & 0xa0) == 0xa0) ? 1 : 0;                        
                        if (gus->waveirqs[gus->voice] != old) 
                                pollgusirqs(gus);
                        break;
                        case 1: /*Frequency control*/
                        gus->freq[gus->voice]=(gus->freq[gus->voice]&0xFF)|(val<<8);
                        break;
                        case 2: /*Start addr high*/
                        gus->startx[gus->voice]=(gus->startx[gus->voice]&0x07FFF)|(val<<15);
                        gus->start[gus->voice]=(gus->start[gus->voice]&0x00FFFFFF)|((val&0x1F)<<24);
                        break;
                        case 3: /*Start addr low*/
                        gus->startx[gus->voice]=(gus->startx[gus->voice]&0xFFF80)|(val&0x7F);
                        gus->start[gus->voice]=(gus->start[gus->voice]&0x1FFF00FF)|(val<<8);
                        break;
                        case 4: /*End addr high*/
                        gus->endx[gus->voice]=(gus->endx[gus->voice]&0x07FFF)|(val<<15);
                        gus->end[gus->voice]=(gus->end[gus->voice]&0x00FFFFFF)|((val&0x1F)<<24);
                        break;
                        case 5: /*End addr low*/
                        gus->endx[gus->voice]=(gus->endx[gus->voice]&0xFFF80)|(val&0x7F);
                        gus->end[gus->voice]=(gus->end[gus->voice]&0x1FFF00FF)|(val<<8);
                        break;

                        case 6: /*Ramp frequency*/
                        gus->rfreq[gus->voice] = (int)( (double)((val & 63) * (1 << 10))/(double)(1 << (3 * (val >> 6))));
                        break;
                        case 7: /*Ramp start*/
                        gus->rstart[gus->voice] = val << 14;
                        break;
                        case 8: /*Ramp end*/
                        gus->rend[gus->voice] = val << 14;
                        break;
                        case 9: /*Current volume*/
                        gus->curvol[gus->voice] = gus->rcur[gus->voice] = (gus->rcur[gus->voice] & ~(0xff << 14)) | (val << 14);
                        break;

                        case 0xA: /*Current addr high*/
                        gus->cur[gus->voice]=(gus->cur[gus->voice]&0x00FFFFFF)|((val&0x1F)<<24);
                        gus->curx[gus->voice]=(gus->curx[gus->voice]&0x07FFF00)|((val<<15)<<8);
                        break;
                        case 0xB: /*Current addr low*/
                        gus->cur[gus->voice]=(gus->cur[gus->voice]&0x1FFF00FF)|(val<<8);
gus->curx[gus->voice]=(gus->curx[gus->voice]&0xFFF8000)|((val&0x7F)<<8);
                        break;
                        case 0xC: /*Pan*/
                        gus->pan_l[gus->voice] = 15 - (val & 0xf);
                        gus->pan_r[gus->voice] = (val & 0xf);
                        break;
                        case 0xD: /*Ramp control*/
                        old = gus->rampirqs[gus->voice];
                        gus->rctrl[gus->voice] = val & 0x7F;
                        gus->rampirqs[gus->voice] = ((val & 0xa0) == 0xa0) ? 1 : 0;                        
                        if (gus->rampirqs[gus->voice] != old)
                                pollgusirqs(gus);
                        break;

                        case 0xE:
                        gus->voices=(val&63)+1;
                        if (gus->voices>32) gus->voices=32;
                        if (gus->voices<14) gus->voices=14;
                        gus->global=val;
                        if (gus->voices < 14)
                                gus->samp_latch = (uint64_t)(TIMER_USEC * (1000000.0 / 44100.0));
                        else
                                gus->samp_latch = (uint64_t)(TIMER_USEC * (1000000.0 / gusfreqs[gus->voices - 14]));
                        break;

                        case 0x41: /*DMA*/
                        if (val&1 && gus->dma != -1)
                        {
                                if (val & 2)
                                {
                                        c=0;
                                        while (c<65536)
                                        {
                                                int dma_result;
                                                if (val & 0x04)
                                                {
                                                        uint32_t gus_addr = (gus->dmaaddr & 0xc0000) | ((gus->dmaaddr & 0x1ffff) << 1);
                                                        d = gus->ram[gus_addr] | (gus->ram[gus_addr + 1] << 8);
                                                        if (val & 0x80)
                                                                d ^= 0x8080;
                                                        dma_result = dma_channel_write(gus->dma, d);
                                                        if (dma_result == DMA_NODATA)
                                                                break;
                                                }
                                                else
                                                {
                                                        d = gus->ram[gus->dmaaddr];
                                                        if (val & 0x80)
                                                                d ^= 0x80;
                                                        dma_result = dma_channel_write(gus->dma, d);
                                                        if (dma_result == DMA_NODATA)
                                                                break;
                                                }
                                                gus->dmaaddr++;
                                                gus->dmaaddr &= 0xFFFFF;
                                                c++;
                                                if (dma_result & DMA_OVER)
                                                        break;
                                        }
                                        gus->dmactrl=val&~0x40;
                                        if (val&0x20) gus->irqnext=1;
                                }
                                else
                                {
                                        c=0;
                                        while (c<65536)
                                        {
                                                d = dma_channel_read(gus->dma);
                                                if (d == DMA_NODATA)
                                                        break;
                                                if (val & 0x04)
                                                {
                                                        uint32_t gus_addr = (gus->dmaaddr & 0xc0000) | ((gus->dmaaddr & 0x1ffff) << 1);
                                                        if (val & 0x80)
                                                                d ^= 0x8080;
                                                        gus->ram[gus_addr] = d & 0xff;
                                                        gus->ram[gus_addr +1] = (d >> 8) & 0xff;
                                                }
                                                else
                                                {
                                                        if (val & 0x80)
                                                                d ^= 0x80;
                                                        gus->ram[gus->dmaaddr] = d;
                                                }
                                                gus->dmaaddr++;
                                                gus->dmaaddr &= 0xFFFFF;
                                                c++;
                                                if (d & DMA_OVER)
                                                        break;
                                        }
                                        gus->dmactrl=val&~0x40;
                                        if (val&0x20) gus->irqnext=1;
                                }
                        }
                        break;

                        case 0x42: /*DMA address low*/
                        gus->dmaaddr=(gus->dmaaddr&0xFF0)|(val<<12);
                        break;

                        case 0x43: /*Address low*/
                        gus->addr=(gus->addr&0xF00FF)|(val<<8);
                        break;
                        case 0x44: /*Address high*/
                        gus->addr=(gus->addr&0xFFFF)|((val<<16)&0xF0000);
                        break;
                        case 0x45: /*Timer control*/
                        if (!(val&4)) gus->irqstatus&=~4;
                        if (!(val&8)) gus->irqstatus&=~8;
                        if (!(val & 0x20))
                        {
                                gus->ad_status &= ~0x18;
                                nmi = 0;
                        }
                        if (!(val & 0x02))
                        {
                                gus->ad_status &= ~0x01;
                                nmi = 0;
                        }
                        gus->tctrl=val;
                        gus->sb_ctrl = val;
                        break;
                        case 0x46: /*Timer 1*/
                        gus->t1 = gus->t1l = val;
                        gus->t1on = 1;
                        break;
                        case 0x47: /*Timer 2*/
                        gus->t2 = gus->t2l = val;
                        gus->t2on = 1;
                        break;
                        
                        case 0x4c: /*Reset*/
                        gus->reset = val;
                        break;
                }
                break;
                case 0x307: /*DRAM access*/
                gus->addr&=0xFFFFF;
                if (gus->addr < gus->gus_end_ram)
			gus->ram[gus->addr]=val;
                break;
                case 0x208: case 0x388: 
                gus->adcommand = val; 
                break;
                
                case 0x389:
                if ((gus->tctrl & GUS_TIMER_CTRL_AUTO) || gus->adcommand != 4)
                {
                        gus->ad_data = val;
                        gus->ad_status |= 0x01;
                        if (gus->sb_ctrl & 0x02)
                        {
                                if (gus->sb_nmi)
                                        nmi = 1;
                                else
                                        picint(1 << gus->irq);
                        }
                }
                else if (!(gus->tctrl & GUS_TIMER_CTRL_AUTO) && gus->adcommand == 4)
                {
                        if (val & 0x80)
                        {
                                gus->ad_status &= ~0x60;
                        }
                        else
                        {
                                gus->ad_timer_ctrl = val;
                        
                                if (val & 0x01)
                                        gus->t1on = 1;
                                else
                                        gus->t1 = gus->t1l;

                                if (val & 0x02)
                                        gus->t2on = 1;
                                else
                                        gus->t2 = gus->t2l;
                        }
                }
                break;
                                
                case 0x200:
                gus->latch_enable = val;
                break;
                
                case 0x20b:
                switch (gus->reg_ctrl & 0x07)
                {
                        case 0:
						if (gus->latch_enable & 0x40) {
							// GUS SDK: IRQ Control Register
							//     Channel 1 GF1 IRQ selector (bits 2-0)
							//       0=reserved, do not use
							//       1=IRQ2
							//       2=IRQ5
							//       3=IRQ3
							//       4=IRQ7
							//       5=IRQ11
							//       6=IRQ12
							//       7=IRQ15
							//     Channel 2 MIDI IRQ selector (bits 5-3)
							//       0=no interrupt
							//       1=IRQ2
							//       2=IRQ5
							//       3=IRQ3
							//       4=IRQ7
							//       5=IRQ11
							//       6=IRQ12
							//       7=IRQ15
							//     Combine both IRQs using channel 1 (bit 6)
							//     Reserved (bit 7)
							//
							//     "If both channels are sharing an IRQ, channel 2's IRQ must be set to 0 and turn on bit 6. A
							//      bus conflict will occur if both latches are programmed with the same IRQ #."
							if ((val & 7) != 0)
								gus->irq = gus_gf1_irqs[val & 7];

							if (val & 0x40) // "Combine both IRQs"
								gus->irq_midi = gus->irq;
							else
								gus->irq_midi = gus_midi_irqs[(val >> 3) & 7];

							gus->sb_nmi = val & 0x80;
						} else {
							// GUS SDK: DMA Control Register
							//     Channel 1 (bits 2-0)
							//       0=NO DMA
							//       1=DMA1
							//       2=DMA3
							//       3=DMA5
							//       4=DMA6
							//       5=DMA7
							//       6=?
							//       7=?
							//     Channel 2 (bits 5-3)
							//       0=NO DMA
							//       1=DMA1
							//       2=DMA3
							//       3=DMA5
							//       4=DMA6
							//       5=DMA7
							//       6=?
							//       7=?
							//     Combine both DMA channels using channel 1 (bit 6)
							//     Reserved (bit 7)
							//
							//     "If both channels are sharing an DMA, channel 2's DMA must be set to 0 and turn on bit 6. A
							//      bus conflict will occur if both latches are programmed with the same DMA #."
							if (gus_dmas[val & 7] != -1)
								gus->dma = gus_dmas[val & 7];
						}
                        break;
                        case 1:
                        gus->gp1 = val;
                        break;
                        case 2:
                        gus->gp2 = val;
                        break;
                        case 3:
                        gus->gp1_addr = val;
                        break;
                        case 4:
                        gus->gp2_addr = val;
                        break;
                        case 5:
                        gus->usrr = 0;
                        break;
                        case 6:
                        break;                        
                }                
                break;
                
                case 0x206:
                if (gus->sb_ctrl & 0x20) {
			gus->ad_status |= 0x08;
                        if (gus->sb_nmi)
				nmi = 1;
                        else if (gus->irq != 0)
				picint(1 << gus->irq);
                }
                break;
                case 0x20a:
                gus->sb_2xa = val;
                break;
                case 0x20c:
                gus->ad_status |= 0x10;
                if (gus->sb_ctrl & 0x20)
                {
                        if (gus->sb_nmi)
                                nmi = 1;
                        else if (gus->irq != 0)
                                picint(1 << gus->irq);
                }
                case 0x20d:
                gus->sb_2xc = val;
                break;
                case 0x20e:
                gus->sb_2xe = val;
                break;
                case 0x20f:
                gus->reg_ctrl = val;
                break;
        }
}


uint8_t readgus(uint16_t addr, void *p)
{
        gus_t *gus = (gus_t *)p;
        uint8_t val = 0xff;
	uint16_t port;
	
	if ((addr == 0x388) || (addr == 0x389))
		port = addr;
	else
		port = addr & 0xf0f;
	
        switch (port)
        {
                case 0x300: /*MIDI status*/
				val = gus->midi_status;
                break;

                case 0x301: /*MIDI data*/
				val = 0;
				if (gus->uart_in) {
					if ((gus->midi_data == 0xaa) && (gus->midi_ctrl & MIDI_CTRL_RECEIVE)) /*Handle master reset*/
						val = gus->midi_data;
					else {
						val = gus->midi_queue[gus->midi_r];
						if (gus->midi_r != gus->midi_w) {
							gus->midi_r++;
							gus->midi_r &= 63;
						}
					}
					gus->midi_status &= ~MIDI_INT_RECEIVE;
					gus_midi_update_int_status(gus);
				}
                break;
                
                case 0x200: 
		val = 0xff;
		break;
                
		case 0x206: /*IRQ status*/
                val = gus->irqstatus & ~0x10;
                if (gus->ad_status & 0x19)
                        val |= 0x10;
                break;

                case 0x20F: 
		val = 0; 
		break;
                
		case 0x302: 
		val = gus->voice;
		break;
                
		case 0x303: 
		val = gus->global;
		break;
                
		case 0x304: /*Global low*/
                switch (gus->global)
                {
                        case 0x82: /*Start addr high*/
                        return gus->start[gus->voice]>>16;
                        case 0x83: /*Start addr low*/
                        return gus->start[gus->voice]&0xFF;

                        case 0x89: /*Current volume*/
                        return gus->rcur[gus->voice]>>6;
                        case 0x8A: /*Current addr high*/
                        return gus->cur[gus->voice]>>16;
                        case 0x8B: /*Current addr low*/
                        return gus->cur[gus->voice]&0xFF;

                        case 0x8F: /*IRQ status*/
                        val=gus->irqstatus2;
                        gus->rampirqs[gus->irqstatus2&0x1F]=0;
                        gus->waveirqs[gus->irqstatus2&0x1F]=0;
                        pollgusirqs(gus);
                        return val;
                        
                        case 0x00: case 0x01: case 0x02: case 0x03:
                        case 0x04: case 0x05: case 0x06: case 0x07:
                        case 0x08: case 0x09: case 0x0a: case 0x0b:
                        case 0x0c: case 0x0d: case 0x0e: case 0x0f:
                        val = 0xff;
                        break;
                }
                break;
                case 0x305: /*Global high*/
                switch (gus->global)
                {
                        case 0x80: /*Voice control*/
                        return gus->ctrl[gus->voice]|(gus->waveirqs[gus->voice]?0x80:0);

                        case 0x82: /*Start addr high*/
                        return gus->start[gus->voice]>>24;
                        case 0x83: /*Start addr low*/
                        return gus->start[gus->voice]>>8;

                        case 0x89: /*Current volume*/
                        return gus->rcur[gus->voice]>>14;

                        case 0x8A: /*Current addr high*/
                        return gus->cur[gus->voice]>>24;
                        case 0x8B: /*Current addr low*/
                        return gus->cur[gus->voice]>>8;

                        case 0x8C: /*Pan*/
                        return gus->pan_r[gus->voice];

                        case 0x8D:
                        return gus->rctrl[gus->voice]|(gus->rampirqs[gus->voice]?0x80:0);

                        case 0x8F: /*IRQ status*/
                        val=gus->irqstatus2;
                        gus->rampirqs[gus->irqstatus2&0x1F]=0;
                        gus->waveirqs[gus->irqstatus2&0x1F]=0;
                        pollgusirqs(gus);
                        return val;

                        case 0x41: /*DMA control*/
                        val=gus->dmactrl|((gus->irqstatus&0x80)?0x40:0);
                        gus->irqstatus&=~0x80;
                        return val;
                        case 0x45: /*Timer control*/
                        return gus->tctrl;
                        case 0x49: /*Sampling control*/
                        return 0;

                        case 0x00: case 0x01: case 0x02: case 0x03:
                        case 0x04: case 0x05: case 0x06: case 0x07:
                        case 0x08: case 0x09: case 0x0a: case 0x0b:
                        case 0x0c: case 0x0d: case 0x0e: case 0x0f:
                        val = 0xff;
                        break;
                }                
                break;
                case 0x306: case 0x706: /*Revision level*/
		val = 0xff;
		break;
                case 0x307: /*DRAM access*/
                val=gus->ram[gus->addr];
                gus->addr&=0xFFFFF;
		if (gus->addr < gus->gus_end_ram)
			val = gus->ram[gus->addr];
		else
			val = 0;
                break;
                case 0x309: return 0;

                case 0x20b:
                switch (gus->reg_ctrl & 0x07)
                {
                        case 1:
                        val = gus->gp1;
                        break;
                        case 2:
                        val = gus->gp2;
                        break;
                        case 3:
                        val = gus->gp1_addr;
                        break;
                        case 4:
                        val = gus->gp2_addr;
                        break;
                }                
                break;

                case 0x20c:
                val = gus->sb_2xc;
                if (gus->reg_ctrl & 0x20)
                        gus->sb_2xc &= 0x80;
                break;
                case 0x20e:
                return gus->sb_2xe;
                
                case 0x208: case 0x388:
                if (gus->tctrl & GUS_TIMER_CTRL_AUTO)
                        val = gus->sb_2xa;
                else
                {
                        val = gus->ad_status & ~(gus->ad_timer_ctrl & 0x60);
                        if (val & 0x60)
                                val |= 0x80;
                }
                break;

                case 0x209: 
                gus->ad_status &= ~0x01;
                nmi = 0;
                case 0x389:
                val = gus->ad_data;
                break;
                
                case 0x20A:
                val = gus->adcommand;
                break;

        }
        return val;
}

void gus_poll_timer_1(void *p)
{
        gus_t *gus = (gus_t *)p;
        
	timer_advance_u64(&gus->timer_1, (uint64_t)(TIMER_USEC * 80));
        if (gus->t1on)
        {
                gus->t1++;
                if (gus->t1 > 0xFF)
                {                        
                        gus->t1=gus->t1l;
                        gus->ad_status |= 0x40;
                        if (gus->tctrl&4)
                        {
				if (gus->irq != 0)	
					picint(1 << gus->irq);
				gus->ad_status |= 0x04;
                                gus->irqstatus |= 0x04;
                        }
                }
        }
        if (gus->irqnext)
        {
                gus->irqnext=0;
                gus->irqstatus|=0x80;
		if (gus->irq != 0)
			picint(1 << gus->irq);
        }

		gus_midi_update_int_status(gus);
}

void gus_poll_timer_2(void *p)
{
        gus_t *gus = (gus_t *)p;
        
	timer_advance_u64(&gus->timer_2, (uint64_t)(TIMER_USEC * 320));
        if (gus->t2on)
        {
                gus->t2++;
                if (gus->t2 > 0xFF)
                {                        
                        gus->t2=gus->t2l;
                        gus->ad_status |= 0x20;
                        if (gus->tctrl&8)
                        {
				if (gus->irq != 0)
					picint(1 << gus->irq);
                                gus->ad_status |= 0x02;
                                gus->irqstatus |= 0x08;
                        }
                }
        }
        if (gus->irqnext)
        {
                gus->irqnext=0;
                gus->irqstatus|=0x80;
                if (gus->irq != 0)
			picint(1 << gus->irq);
        }
}

static void gus_update(gus_t *gus)
{
        for (; gus->pos < sound_pos_global; gus->pos++)
        {
                if (gus->out_l < -32768)
                        gus->buffer[0][gus->pos] = -32768;
                else if (gus->out_l > 32767)
                        gus->buffer[0][gus->pos] = 32767;
                else
                        gus->buffer[0][gus->pos] = gus->out_l;
                if (gus->out_r < -32768)
                        gus->buffer[1][gus->pos] = -32768;
                else if (gus->out_r > 32767)
                        gus->buffer[1][gus->pos] = 32767;
                else
                        gus->buffer[1][gus->pos] = gus->out_r;
        }
}

void gus_poll_wave(void *p)
{
        gus_t *gus = (gus_t *)p;
        uint32_t addr;
        int d;
        int16_t v;
        int32_t vl;
        int update_irqs = 0;
        
        gus_update(gus);
        
	timer_advance_u64(&gus->samp_timer, gus->samp_latch);
        
        gus->out_l = gus->out_r = 0;

        if ((gus->reset & 3) != 3)
                return;
        for (d=0;d<32;d++)
        {
                if (!(gus->ctrl[d] & 3))
                {
                        if (gus->ctrl[d] & 4)
                        {
                                addr = gus->cur[d] >> 9;
                                addr = (addr & 0xC0000) | ((addr << 1) & 0x3FFFE);
                                if (!(gus->freq[d] >> 10)) /*Interpolate*/
                                {
                                        vl  = (int16_t)(int8_t)((gus->ram[(addr + 1) & 0xFFFFF] ^ 0x80) - 0x80) * (511 - (gus->cur[d] & 511));
                                        vl += (int16_t)(int8_t)((gus->ram[(addr + 3) & 0xFFFFF] ^ 0x80) - 0x80) * (gus->cur[d] & 511);
                                        v = vl >> 9;
                                }
                                else
                                        v = (int16_t)(int8_t)((gus->ram[(addr + 1) & 0xFFFFF] ^ 0x80) - 0x80);
                        }
                        else
                        {
                                if (!(gus->freq[d] >> 10)) /*Interpolate*/
                                {
                                        vl  = ((int8_t)((gus->ram[(gus->cur[d] >> 9) & 0xFFFFF] ^ 0x80) - 0x80)) * (511 - (gus->cur[d] & 511));
                                        vl += ((int8_t)((gus->ram[((gus->cur[d] >> 9) + 1) & 0xFFFFF] ^ 0x80) - 0x80)) * (gus->cur[d] & 511);
                                        v = vl >> 9;
                                }
                                else
                                        v = (int16_t)(int8_t)((gus->ram[(gus->cur[d] >> 9) & 0xFFFFF] ^ 0x80) - 0x80);
                        }

                        if ((gus->rcur[d] >> 14) > 4095) v = (int16_t)(float)(v) * 24.0 * vol16bit[4095];
                        else                            v = (int16_t)(float)(v) * 24.0 * vol16bit[(gus->rcur[d]>>10) & 4095];

                        gus->out_l += (v * gus->pan_l[d]) / 7;
                        gus->out_r += (v * gus->pan_r[d]) / 7;

                        if (gus->ctrl[d]&0x40)
                        {
                                gus->cur[d] -= (gus->freq[d] >> 1);
                                if (gus->cur[d] <= gus->start[d])
                                {
                                        int diff = gus->start[d] - gus->cur[d];

                                        if (gus->ctrl[d]&8)
                                        {
                                                if (gus->ctrl[d]&0x10) gus->ctrl[d]^=0x40;
                                                gus->cur[d] = (gus->ctrl[d] & 0x40) ? (gus->end[d] - diff) : (gus->start[d] + diff);
                                        }
                                        else if (!(gus->rctrl[d]&4))
                                        {
                                                gus->ctrl[d] |= 1;
                                                gus->cur[d] = (gus->ctrl[d] & 0x40) ? gus->end[d] : gus->start[d];
                                        }                                                
                                        
                                        if ((gus->ctrl[d] & 0x20) && !gus->waveirqs[d])
                                        {
                                                gus->waveirqs[d] = 1;
                                                update_irqs = 1;
                                        }
                                }
                        }
                        else
                        {
                                gus->cur[d] += (gus->freq[d] >> 1);

                                if (gus->cur[d] >= gus->end[d])
                                {
                                        int diff = gus->cur[d] - gus->end[d];

                                        if (gus->ctrl[d]&8)
                                        {
                                                if (gus->ctrl[d]&0x10) gus->ctrl[d]^=0x40;
                                                gus->cur[d] = (gus->ctrl[d] & 0x40) ? (gus->end[d] - diff) : (gus->start[d] + diff);
                                        }
                                        else if (!(gus->rctrl[d]&4))
                                        {
                                                gus->ctrl[d] |= 1;
                                                gus->cur[d] = (gus->ctrl[d] & 0x40) ? gus->end[d] : gus->start[d];
                                        } 

                                        if ((gus->ctrl[d] & 0x20) && !gus->waveirqs[d]) 
                                        {
                                                gus->waveirqs[d] = 1;
                                                update_irqs = 1;
                                        }
                                }
                        }
                }
                if (!(gus->rctrl[d] & 3))
                {
                        if (gus->rctrl[d] & 0x40)
                        {
                                gus->rcur[d] -= gus->rfreq[d];
                                if (gus->rcur[d] <= gus->rstart[d])
                                {
                                        int diff = gus->rstart[d] - gus->rcur[d];
                                        if (!(gus->rctrl[d] & 8)) 
                                        {
                                                gus->rctrl[d] |= 1;
                                                gus->rcur[d] = (gus->rctrl[d] & 0x40) ? gus->rstart[d] : gus->rend[d];
                                        }                                                
                                        else 
                                        {
                                                if (gus->rctrl[d] & 0x10) gus->rctrl[d] ^= 0x40;
                                                gus->rcur[d] = (gus->rctrl[d] & 0x40) ? (gus->rend[d] - diff) : (gus->rstart[d] + diff);
                                        }

                                        if ((gus->rctrl[d] & 0x20) && !gus->rampirqs[d])
                                        {
                                                gus->rampirqs[d] = 1;
                                                update_irqs = 1;
                                        }
                                }
                        }
                        else
                        {
                                gus->rcur[d] += gus->rfreq[d];
                                if (gus->rcur[d] >= gus->rend[d])
                                {
                                        int diff = gus->rcur[d] - gus->rend[d];
                                        if (!(gus->rctrl[d] & 8)) 
                                        {
                                                gus->rctrl[d] |= 1;
                                                gus->rcur[d] = (gus->rctrl[d] & 0x40) ? gus->rstart[d] : gus->rend[d];
                                        }                                                
                                        else 
                                        {
                                                if (gus->rctrl[d] & 0x10) gus->rctrl[d] ^= 0x40;
                                                gus->rcur[d] = (gus->rctrl[d] & 0x40) ? (gus->rend[d] - diff) : (gus->rstart[d] + diff);
                                        }

                                        if ((gus->rctrl[d] & 0x20) && !gus->rampirqs[d])
                                        {
                                                gus->rampirqs[d] = 1;
                                                update_irqs = 1;
                                        }
                                }
                        }
                }
        }

        if (update_irqs)
                pollgusirqs(gus);
}

static void gus_get_buffer(int32_t *buffer, int len, void *p)
{
        gus_t *gus = (gus_t *)p;
        int c;

        gus_update(gus);
        
        for (c = 0; c < len * 2; c++)
        {
                buffer[c] += (int32_t)gus->buffer[c & 1][c >> 1];
        }

        gus->pos = 0;
}

static void gus_input_msg(void *p, uint8_t *msg) 
{
	gus_t *gus = (gus_t *)p;
	uint8_t i;
	
	if (gus->sysex) 
		return;
	
	if (gus->uart_in) {
		gus->midi_status |= MIDI_INT_RECEIVE;

		for (i=0;i<msg[3];i++) {
			gus->midi_queue[gus->midi_w++] = msg[i];
			gus->midi_w &= 63;
		}
		
		gus_midi_update_int_status(gus);
	}
}

static int gus_input_sysex(void *p, uint8_t *buffer, uint32_t len, int abort) 
{
	gus_t *gus = (gus_t *)p;
	uint32_t i;
	
	if (abort) {
		gus->sysex = 0;
		return 0;
	}
	gus->sysex = 1;
	for (i=0;i<len;i++) {
		if (gus->midi_r == gus->midi_w)
			return (len-i);
		gus->midi_queue[gus->midi_w++] = buffer[i];
		gus->midi_w &= 63;
	}
	gus->sysex = 0;
	return 0;
}

void *gus_init(const device_t *info)
{
        int c;
	double out = 1.0;
	uint8_t gus_ram = device_get_config_int("gus_ram");
        gus_t *gus = malloc(sizeof(gus_t));
        memset(gus, 0, sizeof(gus_t));

        gus->gus_end_ram = 1 << (18 + gus_ram);
	gus->ram = (uint8_t *)malloc(gus->gus_end_ram);
        memset(gus->ram, 0x00, (gus->gus_end_ram));
        
        for (c=0;c<32;c++)
        {
                gus->ctrl[c]=1;
                gus->rctrl[c]=1;
                gus->rfreq[c]=63*512;
        }

	for (c=4095;c>=0;c--) {
		vol16bit[c]=out;
		out/=1.002709201;		/* 0.0235 dB Steps */
	}

	gus->voices=14;

	gus->samp_latch = (uint64_t)(TIMER_USEC * (1000000.0 / 44100.0));

        gus->t1l = gus->t2l = 0xff;
	
	gus->uart_out = 1;
	
	gus->base = device_get_config_hex16("base");
                
        io_sethandler(gus->base, 0x0010, readgus, NULL, NULL, writegus, NULL, NULL,  gus);
        io_sethandler(0x0100+gus->base, 0x0010, readgus, NULL, NULL, writegus, NULL, NULL,  gus);
        io_sethandler(0x0506+gus->base, 0x0001, readgus, NULL, NULL, writegus, NULL, NULL,  gus);        
        io_sethandler(0x0388, 0x0002, readgus, NULL, NULL, writegus, NULL, NULL,  gus);
		timer_add(&gus->samp_timer, gus_poll_wave, gus, 1);
		timer_add(&gus->timer_1, gus_poll_timer_1, gus, 1);
		timer_add(&gus->timer_2, gus_poll_timer_2, gus, 1);

        sound_add_handler(gus_get_buffer, gus);
        
	input_msg = gus_input_msg;
	input_sysex = gus_input_sysex;
	midi_in_p = gus;		
		
        return gus;
}

void gus_close(void *p)
{
        gus_t *gus = (gus_t *)p;
        
        free(gus->ram);
        free(gus);
}

void gus_speed_changed(void *p)
{
        gus_t *gus = (gus_t *)p;

        if (gus->voices < 14)
                gus->samp_latch = (uint64_t)(TIMER_USEC * (1000000.0 / 44100.0));
        else
                gus->samp_latch = (uint64_t)(TIMER_USEC * (1000000.0 / gusfreqs[gus->voices - 14]));
}

static const device_config_t gus_config[] = {
	{
		"type", "GUS type", CONFIG_SELECTION, "", 0,
		{
			{
				"Classic", GUS_CLASSIC
			},
#if 0
			{
				"MAX",	GUS_MAX
			},
#endif
			{
				NULL
			}
		},
	},
	{
		"base", "Address", CONFIG_HEX16, "", 0x220,
		{
			{
				"210H", 0x210
			},
			{
				"220H", 0x220
			},
			{
				"230H", 0x230
			},
			{
				"240H", 0x240
			},
			{
				"250H", 0x250
			},
			{
				"260H", 0x260
			},
		},
	},
	{
		 "gus_ram", "Onboard RAM", CONFIG_SELECTION, "", 0,
		{
			{
				"256 KB", 0
			},
			{
				"512 KB", 1
			},
			{
				"1 MB", 2
			},
			{
				NULL
			}
		}
	 },
	{
			"", "", -1
	}
};

const device_t gus_device =
{
        "Gravis UltraSound",
        DEVICE_ISA,
	0,
        gus_init, gus_close, NULL,
	NULL,
        gus_speed_changed, 
	NULL,
        gus_config
};<|MERGE_RESOLUTION|>--- conflicted
+++ resolved
@@ -194,40 +194,22 @@
 		
         switch (port)
         {
-<<<<<<< HEAD
-                case 0x300: /*MIDI control*/
-		gus->midi_ctrl = val;
-		gus->uart_out = 1;
-				
-		if (((gus->midi_ctrl & 3) == 3) || !gus->midi_ctrl) { /*Master reset*/
-			gus->uart_in = 0;
-			gus->midi_status = 0;
-			gus->midi_r = 0;
-			gus->midi_w = 0;
-		} else if (gus->midi_ctrl & MIDI_CTRL_TRANSMIT) {
-			gus->midi_status |= MIDI_INT_TRANSMIT;
-		} else if (gus->midi_ctrl & MIDI_CTRL_RECEIVE) {
-			gus->uart_in = 1;
-		}	
-		gus_midi_update_int_status(gus);
-=======
-                case 0x340: /*MIDI control*/
-				old = gus->midi_ctrl;
-				gus->midi_ctrl = val;
-				gus->uart_out = 1;
-				
-				if ((val & 3) == 3) { /*Master reset*/
-					gus->uart_in = 0;
-					gus->midi_status = 0;
-					gus->midi_r = 0;
-					gus->midi_w = 0;
-				} else if ((old & 3) == 3) {
-					gus->midi_status |= MIDI_INT_TRANSMIT;
-				} else if (gus->midi_ctrl & MIDI_CTRL_RECEIVE) {
-					gus->uart_in = 1;
-				}	
-				gus_midi_update_int_status(gus);
->>>>>>> e0be29af
+            case 0x300: /*MIDI control*/
+                old = gus->midi_ctrl;
+                gus->midi_ctrl = val;
+                gus->uart_out = 1;
+               
+                if ((val & 3) == 3) { /*Master reset*/
+                    gus->uart_in = 0;
+                    gus->midi_status = 0;
+                    gus->midi_r = 0;
+                    gus->midi_w = 0;
+                } else if ((old & 3) == 3) {
+                    gus->midi_status |= MIDI_INT_TRANSMIT;
+                } else if (gus->midi_ctrl & MIDI_CTRL_RECEIVE) {
+                    gus->uart_in = 1;
+                }  
+                gus_midi_update_int_status(gus);
                 break;
                 case 0x301: /*MIDI data*/
 		gus->midi_data = val;
