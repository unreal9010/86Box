/*
 * 86Box     A hypervisor and IBM PC system emulator that specializes in
 *           running old operating systems and software designed for IBM
 *           PC systems and compatibles from 1981 through fairly recent
 *           system designs based on the PCI bus.
 *
 *           This file is part of the 86Box distribution.
 *
 *           Interface to the XAudio2 audio processing library.
 *
 *
 *
 * Authors:  Cacodemon345
 *
 *           Copyright 2022 Cacodemon345.
 */
#include <math.h>
#include <stdint.h>
#include <stdio.h>
#include <stdlib.h>
#include <string.h>
#include <wchar.h>

#if defined(_WIN32) && !defined(USE_FAUDIO)
#    define COBJMACROS
#    include <xaudio2.h>
#else
#    include <FAudio.h>
#    include <FAudio_compat.h>
#endif

#include <86box/86box.h>
#include <86box/midi.h>
#include <86box/plat_dynld.h>
#include <86box/sound.h>
#include <86box/plat_unused.h>

#if defined(_WIN32) && !defined(USE_FAUDIO)
static void *xaudio2_handle = NULL;
static HRESULT(WINAPI *pXAudio2Create)(IXAudio2 **ppXAudio2, uint32_t Flags, XAUDIO2_PROCESSOR XAudio2Processor);
static dllimp_t xaudio2_imports[] = {
    {"XAudio2Create", &pXAudio2Create },
    { NULL,           NULL            },
};
#    define XAudio2Create pXAudio2Create
#endif

static int                     midi_freq     = FREQ_44100;
static int                     midi_buf_size = 4410;
static int                     initialized   = 0;
static IXAudio2               *xaudio2       = NULL;
static IXAudio2MasteringVoice *mastervoice   = NULL;
static IXAudio2SourceVoice    *srcvoice      = NULL;
static IXAudio2SourceVoice    *srcvoicemusic = NULL;
static IXAudio2SourceVoice    *srcvoicewt    = NULL;
static IXAudio2SourceVoice    *srcvoicemidi  = NULL;
static IXAudio2SourceVoice    *srcvoicecd    = NULL;
static IXAudio2SourceVoice    *srcvoicefdd   = NULL;

#define FREQ   SOUND_FREQ
#define BUFLEN SOUNDBUFLEN

static void WINAPI
OnVoiceProcessingPassStart(UNUSED(IXAudio2VoiceCallback *callback), UNUSED(uint32_t bytesRequired))
{
    //
}
static void WINAPI
OnVoiceProcessingPassEnd(UNUSED(IXAudio2VoiceCallback *callback))
{
    //
}
static void WINAPI
OnStreamEnd(UNUSED(IXAudio2VoiceCallback *callback))
{
    //
}
static void WINAPI
OnBufferStart(UNUSED(IXAudio2VoiceCallback *callback), UNUSED(void *pBufferContext))
{
    //
}
static void WINAPI
OnLoopEnd(UNUSED(IXAudio2VoiceCallback *callback), UNUSED(void *pBufferContext))
{
    //
}
static void WINAPI
OnVoiceError(UNUSED(IXAudio2VoiceCallback *callback), UNUSED(void *pBufferContext), UNUSED(HRESULT error))
{
    //
}

static void WINAPI
OnBufferEnd(UNUSED(IXAudio2VoiceCallback *callback), UNUSED(void *pBufferContext))
{
    free(pBufferContext);
}

#if defined(_WIN32) && !defined(USE_FAUDIO)
static IXAudio2VoiceCallbackVtbl callbacksVtbl =
#else
static FAudioVoiceCallback callbacks =
#endif
    {
        .OnVoiceProcessingPassStart = OnVoiceProcessingPassStart,
        .OnVoiceProcessingPassEnd   = OnVoiceProcessingPassEnd,
        .OnStreamEnd                = OnStreamEnd,
        .OnBufferStart              = OnBufferStart,
        .OnBufferEnd                = OnBufferEnd,
        .OnLoopEnd                  = OnLoopEnd,
        .OnVoiceError               = OnVoiceError
    };

#if defined(_WIN32) && !defined(USE_FAUDIO)
static IXAudio2VoiceCallback callbacks = { &callbacksVtbl };
#endif

void
inital(void)
{
#if defined(_WIN32) && !defined(USE_FAUDIO)
    if (xaudio2_handle == NULL)
        xaudio2_handle = dynld_module("xaudio2_9.dll", xaudio2_imports);

    if (xaudio2_handle == NULL)
        xaudio2_handle = dynld_module("xaudio2_9redist.dll", xaudio2_imports);

    if (xaudio2_handle == NULL)
        return;
#endif

    if (XAudio2Create(&xaudio2, 0, XAUDIO2_DEFAULT_PROCESSOR))
        return;

    if (IXAudio2_CreateMasteringVoice(xaudio2, &mastervoice, 2, FREQ, 0, 0, NULL, 0)) {
        IXAudio2_Release(xaudio2);
        xaudio2 = NULL;
        return;
    }

    WAVEFORMATEX fmt;
    fmt.nChannels = 2;

    if (sound_is_float) {
        fmt.wFormatTag     = WAVE_FORMAT_IEEE_FLOAT;
        fmt.wBitsPerSample = 32;
    } else {
        fmt.wFormatTag     = WAVE_FORMAT_PCM;
        fmt.wBitsPerSample = 16;
    }

    fmt.nSamplesPerSec  = FREQ;
    fmt.nBlockAlign     = fmt.nChannels * fmt.wBitsPerSample / 8;
    fmt.nAvgBytesPerSec = fmt.nSamplesPerSec * fmt.nBlockAlign;
    fmt.cbSize          = 0;

    if (IXAudio2_CreateSourceVoice(xaudio2, &srcvoice, &fmt, 0, 2.0f, &callbacks, NULL, NULL)) {
        IXAudio2MasteringVoice_DestroyVoice(mastervoice);
        IXAudio2_Release(xaudio2);
        xaudio2     = NULL;
        mastervoice = NULL;
        return;
    }

    fmt.nSamplesPerSec  = MUSIC_FREQ;
    fmt.nBlockAlign     = fmt.nChannels * fmt.wBitsPerSample / 8;
    fmt.nAvgBytesPerSec = fmt.nSamplesPerSec * fmt.nBlockAlign;

    (void) IXAudio2_CreateSourceVoice(xaudio2, &srcvoicemusic, &fmt, 0, 2.0f, &callbacks, NULL, NULL);

    fmt.nSamplesPerSec  = WT_FREQ;
    fmt.nBlockAlign     = fmt.nChannels * fmt.wBitsPerSample / 8;
    fmt.nAvgBytesPerSec = fmt.nSamplesPerSec * fmt.nBlockAlign;

    (void) IXAudio2_CreateSourceVoice(xaudio2, &srcvoicewt, &fmt, 0, 2.0f, &callbacks, NULL, NULL);

    fmt.nSamplesPerSec  = CD_FREQ;
    fmt.nBlockAlign     = fmt.nChannels * fmt.wBitsPerSample / 8;
    fmt.nAvgBytesPerSec = fmt.nSamplesPerSec * fmt.nBlockAlign;

    (void) IXAudio2_CreateSourceVoice(xaudio2, &srcvoicecd, &fmt, 0, 2.0f, &callbacks, NULL, NULL);

    fmt.nSamplesPerSec  = FREQ;
    fmt.nBlockAlign     = fmt.nChannels * fmt.wBitsPerSample / 8;
    fmt.nAvgBytesPerSec = fmt.nSamplesPerSec * fmt.nBlockAlign;

    (void) IXAudio2_CreateSourceVoice(xaudio2, &srcvoicefdd, &fmt, 0, 2.0f, &callbacks, NULL, NULL);

    (void) IXAudio2SourceVoice_SetVolume(srcvoice, 1, XAUDIO2_COMMIT_NOW);
    (void) IXAudio2SourceVoice_Start(srcvoice, 0, XAUDIO2_COMMIT_NOW);
    (void) IXAudio2SourceVoice_Start(srcvoicecd, 0, XAUDIO2_COMMIT_NOW);
    (void) IXAudio2SourceVoice_Start(srcvoicemusic, 0, XAUDIO2_COMMIT_NOW);
    (void) IXAudio2SourceVoice_Start(srcvoicewt, 0, XAUDIO2_COMMIT_NOW);
    (void) IXAudio2SourceVoice_Start(srcvoicefdd, 0, XAUDIO2_COMMIT_NOW);

    const char *mdn = midi_out_device_get_internal_name(midi_output_device_current);

    if ((strcmp(mdn, "none") != 0) && (strcmp(mdn, SYSTEM_MIDI_INTERNAL_NAME) != 0)) {
        fmt.nSamplesPerSec  = midi_freq;
        fmt.nBlockAlign     = fmt.nChannels * fmt.wBitsPerSample / 8;
        fmt.nAvgBytesPerSec = fmt.nSamplesPerSec * fmt.nBlockAlign;
        (void) IXAudio2_CreateSourceVoice(xaudio2, &srcvoicemidi, &fmt, 0, 2.0f, &callbacks, NULL, NULL);
        (void) IXAudio2SourceVoice_Start(srcvoicemidi, 0, XAUDIO2_COMMIT_NOW);
    }

    initialized = 1;
    atexit(closeal);
}

void
closeal(void)
{
    if (!initialized)
        return;

    initialized = 0;
    (void) IXAudio2SourceVoice_Stop(srcvoice, 0, XAUDIO2_COMMIT_NOW);
    (void) IXAudio2SourceVoice_FlushSourceBuffers(srcvoice);
    (void) IXAudio2SourceVoice_Stop(srcvoicemusic, 0, XAUDIO2_COMMIT_NOW);
    (void) IXAudio2SourceVoice_FlushSourceBuffers(srcvoicemusic);
    (void) IXAudio2SourceVoice_Stop(srcvoicewt, 0, XAUDIO2_COMMIT_NOW);
    (void) IXAudio2SourceVoice_FlushSourceBuffers(srcvoicewt);
    (void) IXAudio2SourceVoice_Stop(srcvoicecd, 0, XAUDIO2_COMMIT_NOW);
    (void) IXAudio2SourceVoice_FlushSourceBuffers(srcvoicecd);
    (void) IXAudio2SourceVoice_Stop(srcvoicefdd, 0, XAUDIO2_COMMIT_NOW);
    (void) IXAudio2SourceVoice_FlushSourceBuffers(srcvoicefdd);
    if (srcvoicemidi) {
        (void) IXAudio2SourceVoice_Stop(srcvoicemidi, 0, XAUDIO2_COMMIT_NOW);
        (void) IXAudio2SourceVoice_FlushSourceBuffers(srcvoicemidi);
        IXAudio2SourceVoice_DestroyVoice(srcvoicemidi);
    }
    IXAudio2SourceVoice_DestroyVoice(srcvoicewt);
    IXAudio2SourceVoice_DestroyVoice(srcvoicecd);
    IXAudio2SourceVoice_DestroyVoice(srcvoicefdd);
    IXAudio2SourceVoice_DestroyVoice(srcvoicemusic);
    IXAudio2SourceVoice_DestroyVoice(srcvoice);
    IXAudio2MasteringVoice_DestroyVoice(mastervoice);
    IXAudio2_Release(xaudio2);
<<<<<<< HEAD
    srcvoice = srcvoicecd = srcvoicemidi = srcvoicefdd = NULL;
    mastervoice                                        = NULL;
    xaudio2                                            = NULL;
=======
    srcvoice     = NULL;
    srcvoicecd   = NULL;
    srcvoicemidi = NULL;
    mastervoice  = NULL;
    xaudio2      = NULL;
>>>>>>> b490e2fe

#if defined(_WIN32) && !defined(USE_FAUDIO)
    dynld_close(xaudio2_handle);
    xaudio2_handle = NULL;
#endif
}

void
givealbuffer_common(const void *buf, IXAudio2SourceVoice *sourcevoice, const size_t buflen)
{
    if (!initialized)
        return;

    (void) IXAudio2MasteringVoice_SetVolume(mastervoice, sound_muted ? 0.0 : pow(10.0, (double) sound_gain / 20.0),
                                            XAUDIO2_COMMIT_NOW);
    XAUDIO2_BUFFER buffer = { 0 };
    buffer.Flags          = 0;
    if (sound_is_float) {
        buffer.pAudioData = calloc(buflen, sizeof(float));
        buffer.AudioBytes = buflen * sizeof(float);
    } else {
        buffer.pAudioData = calloc(buflen, sizeof(int16_t));
        buffer.AudioBytes = buflen * sizeof(int16_t);
    }
    if (buffer.pAudioData == NULL) {
        fatal("xaudio2: Out Of Memory!");
    }
    memcpy((void *) buffer.pAudioData, buf, buffer.AudioBytes);
    buffer.PlayBegin = buffer.PlayLength = 0;
    buffer.PlayLength                    = buflen >> 1;
    buffer.pContext                      = (void *) buffer.pAudioData;
    (void) IXAudio2SourceVoice_SubmitSourceBuffer(sourcevoice, &buffer, NULL);
}

void
givealbuffer(const void *buf)
{
    givealbuffer_common(buf, srcvoice, BUFLEN << 1);
}

void
givealbuffer_music(const void *buf)
{
    givealbuffer_common(buf, srcvoicemusic, MUSICBUFLEN << 1);
}

void
givealbuffer_wt(const void *buf)
{
    givealbuffer_common(buf, srcvoicewt, WTBUFLEN << 1);
}

void
givealbuffer_cd(const void *buf)
{
    if (srcvoicecd)
        givealbuffer_common(buf, srcvoicecd, CD_BUFLEN << 1);
}

void
givealbuffer_fdd(const void *buf, const uint32_t size)
{
    if (!initialized)
        return;
    
    if (!srcvoicefdd)
        return;

    givealbuffer_common(buf, srcvoicefdd, size);
}

void
al_set_midi(const int freq, const int buf_size)
{
    midi_freq     = freq;
    midi_buf_size = buf_size;

    if (initialized && srcvoicemidi) {
        (void) IXAudio2SourceVoice_Stop(srcvoicemidi, 0, XAUDIO2_COMMIT_NOW);
        (void) IXAudio2SourceVoice_FlushSourceBuffers(srcvoicemidi);
        IXAudio2SourceVoice_DestroyVoice(srcvoicemidi);
        srcvoicemidi = NULL;
        WAVEFORMATEX fmt;
        fmt.nChannels = 2;
        if (sound_is_float) {
            fmt.wFormatTag     = WAVE_FORMAT_IEEE_FLOAT;
            fmt.wBitsPerSample = 32;
        } else {
            fmt.wFormatTag     = WAVE_FORMAT_PCM;
            fmt.wBitsPerSample = 16;
        }
        fmt.nSamplesPerSec  = midi_freq;
        fmt.nBlockAlign     = fmt.nChannels * fmt.wBitsPerSample / 8;
        fmt.nAvgBytesPerSec = fmt.nSamplesPerSec * fmt.nBlockAlign;
        fmt.cbSize          = 0;
        (void) IXAudio2_CreateSourceVoice(xaudio2, &srcvoicemidi, &fmt, 0, 2.0f, &callbacks, NULL, NULL);
        (void) IXAudio2SourceVoice_Start(srcvoicemidi, 0, XAUDIO2_COMMIT_NOW);
    }
}

void
givealbuffer_midi(const void *buf, const uint32_t size)
{
    givealbuffer_common(buf, srcvoicemidi, size);
}<|MERGE_RESOLUTION|>--- conflicted
+++ resolved
@@ -237,17 +237,12 @@
     IXAudio2SourceVoice_DestroyVoice(srcvoice);
     IXAudio2MasteringVoice_DestroyVoice(mastervoice);
     IXAudio2_Release(xaudio2);
-<<<<<<< HEAD
-    srcvoice = srcvoicecd = srcvoicemidi = srcvoicefdd = NULL;
-    mastervoice                                        = NULL;
-    xaudio2                                            = NULL;
-=======
     srcvoice     = NULL;
     srcvoicecd   = NULL;
     srcvoicemidi = NULL;
+    srcvoicefdd  = NULL;
     mastervoice  = NULL;
     xaudio2      = NULL;
->>>>>>> b490e2fe
 
 #if defined(_WIN32) && !defined(USE_FAUDIO)
     dynld_close(xaudio2_handle);
