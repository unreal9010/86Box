msgid ""
msgstr ""
"MIME-Version: 1.0\n"
"Content-Type: text/plain; charset=UTF-8\n"
"Content-Transfer-Encoding: 8bit\n"
"X-Language: pt_BR\n"
"X-Source-Language: en_US\n"

msgid "&Action"
msgstr "&Ação"

msgid "&Keyboard requires capture"
msgstr "&Teclado requer captura"

msgid "&Right CTRL is left ALT"
msgstr "CTR&L direito é o ALT esquerdo"

msgid "&Hard Reset..."
msgstr "&Reinicialização completa..."

msgid "&Ctrl+Alt+Del"
msgstr "Ctrl+Alt+&Del"

msgid "Ctrl+Alt+&Esc"
msgstr "Ctrl+Alt+&Esc"

msgid "&Pause"
msgstr "&Pausar"

msgid "Pause"
msgstr "Pausa"

msgid "Re&sume"
msgstr "&Continuar"

msgid "E&xit"
msgstr "&Sair"

msgid "&View"
msgstr "&Exibir"

msgid "&Hide status bar"
msgstr "Ocultar barra de &status"

msgid "Hide &toolbar"
msgstr "Ocultar barra de &ferramenta"

msgid "&Resizeable window"
msgstr "&Janela redimensionável"

msgid "R&emember size && position"
msgstr "&Lembrar tamanho e posição"

msgid "Re&nderer"
msgstr "&Renderizador"

msgid "&Qt (Software)"
msgstr "&Qt (Software)"

msgid "Open&GL (3.0 Core)"
msgstr "Open&GL (Núcleo 3.0)"

msgid "&VNC"
msgstr "&VNC"

msgid "Specify &dimensions..."
msgstr "Especificar as dimensões..."

msgid "F&orce 4:3 display ratio"
msgstr "F&orçar proporção de tela em 4:3"

msgid "&Window scale factor"
msgstr "F&ator de redimensionamento da janela"

msgid "&0.5x"
msgstr "&0,5x"

msgid "&1x"
msgstr "&1x"

msgid "1.&5x"
msgstr "1,&5x"

msgid "&2x"
msgstr "&2x"

msgid "&3x"
msgstr "&3x"

msgid "&4x"
msgstr "&4x"

msgid "&5x"
msgstr "&5x"

msgid "&6x"
msgstr "&6x"

msgid "&7x"
msgstr "&7x"

msgid "&8x"
msgstr "&8x"

msgid "Fi&lter method"
msgstr "Método d&e filtragem"

msgid "&Nearest"
msgstr "&Mais próximo"

msgid "&Linear"
msgstr "&Linear"

msgid "Hi&DPI scaling"
msgstr "Escala Hi&DPI"

msgid "&Fullscreen"
msgstr "&Tela cheia"

msgid "Fullscreen &stretch mode"
msgstr "Modo de redimensionamento da tela &cheia"

msgid "&Full screen stretch"
msgstr "&Tela cheia redimensionada"

msgid "&4:3"
msgstr "&4:3"

msgid "&Square pixels (Keep ratio)"
msgstr "Píxeis &quadrados (manter proporção)"

msgid "&Integer scale"
msgstr "&Redimensionamento com valores inteiros"

msgid "4:&3 Integer scale"
msgstr "Redimensionamento com valores inteiros 4:&3"

msgid "E&GA/(S)VGA settings"
msgstr "Configurações de EGA/(S)&VGA"

msgid "&Inverted VGA monitor"
msgstr "Monitor VGA &invertido"

msgid "VGA screen &type"
msgstr "&Tipo de tela VGA"

msgid "RGB &Color"
msgstr "&Cor RGB"

msgid "RGB (no brown)"
msgstr "RGB (sem marrom)"

msgid "&RGB Grayscale"
msgstr "Tons de cinza &RGB"

msgid "Generic RGBI color monitor"
msgstr "Monitor colorido RGBI genérico"

msgid "&Amber monitor"
msgstr "Monitor &âmbar"

msgid "&Green monitor"
msgstr "Monitor &verde"

msgid "&White monitor"
msgstr "Monitor &branco"

msgid "Grayscale &conversion type"
msgstr "Tipo de &conversão de tons de cinza"

msgid "BT&601 (NTSC/PAL)"
msgstr "BT&601 (NTSC/PAL)"

msgid "BT&709 (HDTV)"
msgstr "BT&709 (HDTV)"

msgid "&Average"
msgstr "&Média"

msgid "CGA/PCjr/Tandy/E&GA/(S)VGA overscan"
msgstr "Overscan do CGA/PCjr/Tandy/E&GA/(S)VGA"

msgid "Change contrast for &monochrome display"
msgstr "Alterar contraste para exibição &monocromática"

msgid "&Media"
msgstr "&Mídia"

msgid "&Tools"
msgstr "&Ferramentas"

msgid "&Settings..."
msgstr "&Configurações..."

msgid "Settings..."
msgstr "Configurações..."

msgid "&Update status bar icons"
msgstr "&Atualizar ícones da barra de status"

msgid "Take s&creenshot"
msgstr "Capturar &tela"

msgid "S&ound"
msgstr "&Som"

msgid "&Preferences..."
msgstr "&Preferências..."

msgid "Enable &Discord integration"
msgstr "Ativar integração com o &Discord"

msgid "Sound &gain..."
msgstr "&Ganho de som..."

msgid "Begin trace"
msgstr "Inicio do rastreamento"

msgid "End trace"
msgstr "Finalizar rastreamento"

msgid "&Help"
msgstr "Aj&uda"

msgid "&Documentation..."
msgstr "&Documentação..."

msgid "&About 86Box..."
msgstr "&Sobre o 86Box..."

msgid "&New image..."
msgstr "&Nova imagem..."

msgid "&Existing image..."
msgstr "&Imagem existente..."

msgid "Existing image (&Write-protected)..."
msgstr "Imagem existente (&protegida contra gravação)..."

msgid "&Record"
msgstr "&Gravar"

msgid "&Play"
msgstr "&Reproduzir"

msgid "&Rewind to the beginning"
msgstr "Re&troceder até o começo"

msgid "&Fast forward to the end"
msgstr "&Avançar até o fim"

msgid "E&ject"
msgstr "E&jetar"

msgid "&Image..."
msgstr "&Imagem..."

msgid "E&xport to 86F..."
msgstr "E&xportar para 86F..."

msgid "&Mute"
msgstr "&Silenciar"

msgid "E&mpty"
msgstr "&Vazio"

msgid "Reload previous image"
msgstr "Recarregar imagem anterior"

msgid "&Folder..."
msgstr "&Pasta..."

msgid "Target &framerate"
msgstr "&Taxa de quadros pretendida"

msgid "&Sync with video"
msgstr "&Sincronizar com vídeo"

msgid "&25 fps"
msgstr "&25 qps"

msgid "&30 fps"
msgstr "&30 qps"

msgid "&50 fps"
msgstr "&50 qps"

msgid "&60 fps"
msgstr "&60 qps"

msgid "&75 fps"
msgstr "&75 qps"

msgid "&VSync"
msgstr "Sincronização &vertical"

msgid "&Select shader..."
msgstr "&Selecionar shader..."

msgid "&Remove shader"
msgstr "&Remover shader"

msgid "Preferences"
msgstr "Preferências"

msgid "Sound Gain"
msgstr "Ganho de som"

msgid "New Image"
msgstr "Nova imagem de disquete"

msgid "Settings"
msgstr "Configurações"

msgid "Specify Main Window Dimensions"
msgstr "Especificar dimensões da janela principal"

msgid "OK"
msgstr "OK"

msgid "Cancel"
msgstr "Cancelar"

msgid "&Default"
msgstr "&Padrão"

msgid "Language:"
msgstr "Idioma:"

msgid "Gain"
msgstr "Ganho"

msgid "File name:"
msgstr "Nome:"

msgid "Disk size:"
msgstr "Tamanho:"

msgid "RPM mode:"
msgstr "Modo RPM:"

msgid "Progress:"
msgstr "Progresso:"

msgid "Width:"
msgstr "Largura:"

msgid "Height:"
msgstr "Altura:"

msgid "Lock to this size"
msgstr "Travar nesse tamanho"

msgid "Machine type:"
msgstr "Tipo de máquina:"

msgid "Machine:"
msgstr "Máquina:"

msgid "Configure"
msgstr "Configurar"

msgid "CPU:"
msgstr "Processador:"

msgid "CPU type:"
msgstr "Tipo de CPU:"

msgid "Speed:"
msgstr "Velocidade:"

msgid "Frequency:"
msgstr "Frequência:"

msgid "FPU:"
msgstr "FPU:"

msgid "Wait states:"
msgstr "Estados de espera:"

msgid "MB"
msgstr "MB"

msgid "Memory:"
msgstr "Memória:"

msgid "Time synchronization"
msgstr "Sincronização de hora"

msgid "Disabled"
msgstr "Desativar"

msgid "Enabled (local time)"
msgstr "Ativar (hora local)"

msgid "Enabled (UTC)"
msgstr "Ativar (UTC)"

msgid "Dynamic Recompiler"
msgstr "Recompilador dinâmico"

msgid "CPU frame size"
msgstr "Tamanho de quadro do CPU"

msgid "Larger frames (less smooth)"
msgstr "Quadros largos (menos suave)"

msgid "Smaller frames (smoother)"
msgstr "Quadros menores (mais suave)"

msgid "Video:"
msgstr "Vídeo:"

msgid "Video #2:"
msgstr "Vídeo 2:"

msgid "Voodoo 1 or 2 Graphics"
msgstr "Gráficos Voodoo 1 ou 2"

msgid "IBM 8514/A Graphics"
msgstr "Gráficos IBM 8514/A"

msgid "XGA Graphics"
msgstr "Gráficos XGA"

msgid "IBM PS/55 Display Adapter Graphics"
msgstr "Gráficos IBM PS/55 Display Adapter"

msgid "Keyboard:"
msgstr "Teclado:"

msgid "Keyboard"
msgstr "Teclado"

msgid "Mouse:"
msgstr "Mouse:"

msgid "Mouse"
msgstr "Mouse"

msgid "Joystick:"
msgstr "Joystick:"

msgid "Joystick"
msgstr "Joystick"

msgid "Joystick 1..."
msgstr "Joystick 1..."

msgid "Joystick 2..."
msgstr "Joystick 2..."

msgid "Joystick 3..."
msgstr "Joystick 3..."

msgid "Joystick 4..."
msgstr "Joystick 4..."

msgid "Sound card #1:"
msgstr "Placa de som 1:"

msgid "Sound card #2:"
msgstr "Placa de som 2:"

msgid "Sound card #3:"
msgstr "Placa de som 3:"

msgid "Sound card #4:"
msgstr "Placa de som 4:"

msgid "MIDI Out Device:"
msgstr "Disp. de saída MIDI:"

msgid "MIDI In Device:"
msgstr "Disp. de entrada MIDI:"

msgid "MIDI Out:"
msgstr "Saída MIDI:"

msgid "Standalone MPU-401"
msgstr "MPU-401 independente"

msgid "Use FLOAT32 sound"
msgstr "Usar som FLOAT32"

msgid "FM synth driver"
msgstr "Driver de sintetizador FM"

msgid "Nuked (more accurate)"
msgstr "Nuked (mais preciso)"

msgid "YMFM (faster)"
msgstr "YMFM (mais rápido)"

msgid "COM1 Device:"
msgstr "Dispositivo COM1:"

msgid "COM2 Device:"
msgstr "Dispositivo COM2:"

msgid "COM3 Device:"
msgstr "Dispositivo COM3:"

msgid "COM4 Device:"
msgstr "Dispositivo COM4:"

msgid "LPT1 Device:"
msgstr "Dispositivo LPT1:"

msgid "LPT2 Device:"
msgstr "Dispositivo LPT2:"

msgid "LPT3 Device:"
msgstr "Dispositivo LPT3:"

msgid "LPT4 Device:"
msgstr "Dispositivo LPT4:"

msgid "Internal LPT ECP DMA:"
msgstr "DMA ECP LPT Interna:"

msgid "Serial port 1"
msgstr "Porta serial 1"

msgid "Serial port 2"
msgstr "Porta serial 2"

msgid "Serial port 3"
msgstr "Porta serial 3"

msgid "Serial port 4"
msgstr "Porta serial 4"

msgid "Parallel port 1"
msgstr "Porta paralela 1"

msgid "Parallel port 2"
msgstr "Porta paralela 2"

msgid "Parallel port 3"
msgstr "Porta paralela 3"

msgid "Parallel port 4"
msgstr "Porta paralela 4"

msgid "FD Controller:"
msgstr "Controlador FD:"

msgid "CD-ROM Controller:"
msgstr "Controlador de CD-ROM:"

msgid "Tertiary IDE Controller"
msgstr "Controlador IDE terciário"

msgid "Quaternary IDE Controller"
msgstr "Controlador IDE quaternário"

msgid "Hard disk"
msgstr "Disco rígido"

msgid "SCSI"
msgstr "SCSI"

msgid "Controller 1:"
msgstr "Controlador 1:"

msgid "Controller 2:"
msgstr "Controlador 2:"

msgid "Controller 3:"
msgstr "Controlador 3:"

msgid "Controller 4:"
msgstr "Controlador 4:"

msgid "Cassette"
msgstr "Cassete"

msgid "Hard disks:"
msgstr "Discos rígidos:"

msgid "Firmware Version"
msgstr "Versão de Firmware"

msgid "&New..."
msgstr "&Novo..."

msgid "&Existing..."
msgstr "&Existente..."

msgid "&Remove"
msgstr "&Remover"

msgid "Bus:"
msgstr "Barramento:"

msgid "Channel:"
msgstr "Canal:"

msgid "ID:"
msgstr "ID:"

msgid "&Specify..."
msgstr "&Especificar..."

msgid "Sectors:"
msgstr "Setores:"

msgid "Heads:"
msgstr "Cabeças:"

msgid "Cylinders:"
msgstr "Cilindros:"

msgid "Size (MB):"
msgstr "Tamanho (MB):"

msgid "Type:"
msgstr "Tipo:"

msgid "Image Format:"
msgstr "Formato:"

msgid "Block Size:"
msgstr "Blocos:"

msgid "Floppy drives:"
msgstr "Unidades de disquete:"

msgid "Turbo timings"
msgstr "Turbo"

msgid "Check BPB"
msgstr "Verificar BPB"

msgid "CD-ROM drives:"
msgstr "Unidades de CD-ROM:"

msgid "MO drives:"
msgstr "Unidades magneto-ópticas:"

msgid "MO:"
msgstr "Magneto-ópticas:"

msgid "Removable disks:"
msgstr "Discos removíveis:"

msgid "Removable disk drives:"
msgstr "Unidades de disco removível:"

msgid "ZIP 250"
msgstr "ZIP 250"

msgid "ISA RTC:"
msgstr "RTC ISA:"

msgid "ISA Memory Expansion"
msgstr "Expansão de memória ISA"

msgid "ISA ROM Cards"
msgstr "Placas ROM ISA"

msgid "Card 1:"
msgstr "Placa 1:"

msgid "Card 2:"
msgstr "Placa 2:"

msgid "Card 3:"
msgstr "Placa 3:"

msgid "Card 4:"
msgstr "Placa 4:"

msgid "Generic ISA ROM Board"
msgstr "Placa ROM ISA Genérica"

msgid "Generic Dual ISA ROM Board"
msgstr "Placa Dual ROM ISA Genérica"

msgid "Generic Quad ISA ROM Board"
msgstr "Placa Quad ROM ISA Genérica"

msgid "ISABugger device"
msgstr "Dispositivo ISABugger"

msgid "POST card"
msgstr "Placa de diagnóstico"

msgid "86Box"
msgstr "86Box"

msgid "Error"
msgstr "Erro"

msgid "Fatal error"
msgstr "Erro fatal"

msgid " - PAUSED"
msgstr " - PAUSADO"

msgid "Speed"
msgstr "Velocidade"

msgid "Removable disk %1 (%2): %3"
msgstr "Disco removível %1 (%2): %3"

msgid "&Removable disk %1 (%2): %3"
msgstr "Disco &removível %1 (%2): %3"

msgid "Removable disk images"
msgstr "Imagens de disco removível"

msgid "Image %1"
msgstr "Imagem %1"

msgid "86Box could not find any usable ROM images.\n\nPlease <a href=\"https://github.com/86Box/roms/releases/latest\">download</a> a ROM set and extract it into the \"roms\" directory."
msgstr "O 86Box não conseguiu encontrar nenhuma imagem de ROM utilizável.\n\nPor favor, <a href=\"https://github.com/86Box/roms/releases/latest\">baixe</a> um conjunto de ROM e extraia no diretório \"roms\"."

msgid "(empty)"
msgstr "(vazio)"

msgid "All files"
msgstr "Todos os arquivos"

msgid "Turbo"
msgstr "Turbo"

msgid "On"
msgstr "Lig."

msgid "Off"
msgstr "Desl."

msgid "All images"
msgstr "Todas as imagens"

msgid "Basic sector images"
msgstr "Imagens de setores básicos"

msgid "Surface images"
msgstr "Imagens de superfície"

msgid "Machine \"%hs\" is not available due to missing ROMs in the roms/machines directory. Switching to an available machine."
msgstr "A máquina \"%hs\" não está disponível devido à falta de ROMs no diretório roms/machines. Mudando para uma máquina disponível."

msgid "Video card \"%hs\" is not available due to missing ROMs in the roms/video directory. Switching to an available video card."
msgstr "A placa de vídeo \"%hs\" não está disponível devido à falta de ROMs no diretório roms/video. Mudando para uma placa de vídeo disponível."

msgid "Video card #2 \"%hs\" is not available due to missing ROMs in the roms/video directory. Disabling the second video card."
msgstr "A placa de vídeo 2 \"%hs\" não está disponível devido à falta de ROMs no diretório roms/video. Desativando a segunda placa vídeo."

msgid "Device \"%hs\" is not available due to missing ROMs. Ignoring the device."
msgstr "O dispositivo \"%hs\" não está disponível devido à falta de ROMs. Ignorando o dispositivo."

msgid "Machine"
msgstr "Máquina"

msgid "Display"
msgstr "Vídeo"

msgid "Input devices"
msgstr "Dispositivos de entrada"

msgid "Sound"
msgstr "Som"

msgid "Network"
msgstr "Rede"

msgid "Ports (COM & LPT)"
msgstr "Portas (COM & LPT)"

msgid "Ports"
msgstr "Portas"

msgid "Serial ports"
msgstr "Portas seriais"

msgid "Parallel ports"
msgstr "Portas Paralelas"

msgid "Storage controllers"
msgstr "Controladores de armaz."

msgid "Hard disks"
msgstr "Discos rígidos"

msgid "Disks:"
msgstr "Discos:"

msgid "Floppy:"
msgstr "Disquete:"

msgid "Controllers:"
msgstr "Controladores:"

msgid "Floppy & CD-ROM drives"
msgstr "Disquete & CD-ROM"

msgid "Other removable devices"
msgstr "Dispos. removíveis"

msgid "Other peripherals"
msgstr "Outros periféricos"

msgid "Other devices"
msgstr "Outros dispositivos"

msgid "Click to capture mouse"
msgstr "Clique para capturar o mouse"

msgid "Press %1 to release mouse"
msgstr "Aperte %1 para liberar o mouse"

msgid "Press %1 or middle button to release mouse"
msgstr "Aperte %1 ou botão do meio para liberar o mouse"

msgid "Bus"
msgstr "Barramento"

msgid "File"
msgstr "Arquivo"

msgid "C"
msgstr "CI"

msgid "H"
msgstr "CA"

msgid "S"
msgstr "SE"

msgid "KB"
msgstr "KB"

msgid "Default"
msgstr "Padrão"

msgid "%1 Wait state(s)"
msgstr "%1 estado(s) de espera"

msgid "Type"
msgstr "Tipo"

msgid "No PCap devices found"
msgstr "Nenhum dispositivo PCap encontrado"

msgid "Invalid PCap device"
msgstr "Dispositivo PCap inválido"

msgid "2-axis, 2-button joystick(s)"
msgstr "Joystick(s) de 2 eixos, 2 botões"

msgid "2-axis, 4-button joystick"
msgstr "Joystick de 2 eixos, 4 botões"

msgid "2-axis, 6-button joystick"
msgstr "Joystick de 2 eixos, 6 botões"

msgid "2-axis, 8-button joystick"
msgstr "Joystick de 2 eixos, 8 botões"

msgid "3-axis, 2-button joystick"
msgstr "Joystick padrão de 3 eixos, 2 botões"

msgid "3-axis, 4-button joystick"
msgstr "Joystick padrão de 3 eixos, 4 botões"

msgid "4-axis, 4-button joystick"
msgstr "Joystick padrão de 4 eixos, 4 botões"

msgid "CH Flightstick Pro"
msgstr "CH Flightstick Pro"

msgid "CH Flightstick Pro + CH Pedals"
msgstr "CH Flightstick Pro + CH Pedais"

msgid "Microsoft SideWinder Pad"
msgstr "Microsoft SideWinder Pad"

msgid "Thrustmaster Flight Control System"
msgstr "Sistema de Controle de Voo Thrustmaster"

msgid "Thrustmaster FCS + Rudder Control System"
msgstr "SCV Thrustmaster + Sistema de Controle de Leme"

msgid "2-button gamepad(s)"
msgstr "Gamepad(s) de 2 botões"

msgid "2-button flight yoke"
msgstr "Manche de voo de 2 botões"

msgid "4-button gamepad"
msgstr "Gamepad de 4 botões"

msgid "4-button flight yoke"
msgstr "Manche de voo de 4 botões"

msgid "2-button flight yoke with throttle"
msgstr "Manche de voo de 2 botões com acelerador"

msgid "4-button flight yoke with throttle"
msgstr "Manche de voo de 4 botões com acelerador"

msgid "Win95 Steering Wheel (3-axis, 4-button)"
msgstr "Volante Win95 (3 eixos, 4 botões)"

msgid "None"
msgstr "Nenhum"

msgid "%1 MB (CHS: %2, %3, %4)"
msgstr "%1 MB (CCS: %2, %3, %4)"

msgid "Floppy %1 (%2): %3"
msgstr "Disquete %1 (%2): %3"

msgid "&Floppy %1 (%2): %3"
msgstr "&Disquete %1 (%2): %3"

msgid "Advanced sector images"
msgstr "Imagens de setor avançado"

msgid "Flux images"
msgstr "Imagens de fluxo"

msgid "Are you sure you want to hard reset the emulated machine?"
msgstr "Tem certeza de que deseja reiniciar completamente a máquina emulada?"

msgid "Are you sure you want to exit 86Box?"
msgstr "Tem certeza de que deseja sair do 86Box?"

msgid "Unable to initialize Ghostscript"
msgstr "Não foi possível inicializar o Ghostscript"

msgid "Unable to initialize GhostPCL"
msgstr "Não foi possível inicializar o GhostPCL"

msgid "MO %1 (%2): %3"
msgstr "Magneto-óptico %1 (%2): %3"

msgid "&MO %1 (%2): %3"
msgstr "&Magneto-óptico %1 (%2): %3"

msgid "MO images"
msgstr "Imagens magneto-ópticas"

msgid "Welcome to 86Box!"
msgstr "Bem-vindo ao 86Box!"

msgid "Internal device"
msgstr "Dispositivo interno"

msgid "&File"
msgstr "&Arquivo"

msgid "&New machine..."
msgstr "&Nova máquina..."

msgid "&Check for updates..."
msgstr "&Verificar por atualizações..."

msgid "Exit"
msgstr "Sair"

msgid "No ROMs found"
msgstr "Nenhuma ROM encontrada"

msgid "Do you want to save the settings?"
msgstr "Você deseja salvar as configurações?"

msgid "This will hard reset the emulated machine."
msgstr "Isto fará com que a máquina emulada seja reinicializada."

msgid "Save"
msgstr "Salvar"

msgid "About 86Box"
msgstr "Sobre o 86Box"

msgid "86Box v"
msgstr "86Box versão "

msgid "An emulator of old computers\n\nAuthors: Miran Grča (OBattler), RichardG867, Jasmine Iwanek, TC1995, coldbrewed, Teemu Korhonen (Manaatti), Joakim L. Gilje, Adrien Moulin (elyosh), Daniel Balsom (gloriouscow), Cacodemon345, Fred N. van Kempen (waltje), Tiseno100, reenigne, and others.\n\nWith previous core contributions from Sarah Walker, leilei, JohnElliott, greatpsycho, and others.\n\nReleased under the GNU General Public License version 2 or later. See LICENSE for more information."
msgstr "Um emulador de computadores antigos\n\nAutores: Miran Grča (OBattler), RichardG867, Jasmine Iwanek, TC1995, coldbrewed, Teemu Korhonen (Manaatti), Joakim L. Gilje, Adrien Moulin (elyosh), Daniel Balsom (gloriouscow), Cacodemon345, Fred N. van Kempen (waltje), Tiseno100, reenigne, e outros.\n\nCom contribuições anteriores de Sarah Walker, leilei, JohnElliott, greatpsycho, e outros.\n\nTraduzido por: Altieres Lima da Silva, Nelson K. Hennemann Filho\n\nLançado sob a Licença Pública Geral GNU, versão 2 ou posterior. Veja o arquivo LICENSE para mais informações."

msgid "Hardware not available"
msgstr "Hardware não disponível"

msgid "Make sure %1 is installed and that you are on a %1-compatible network connection."
msgstr "Certifique-se de que %1 esteja instalado e que você tenha uma conexão de rede compatível com %1."

msgid "Invalid configuration"
msgstr "Configuração inválida"

msgid "%1 is required for automatic conversion of PostScript files to PDF.\n\nAny documents sent to the generic PostScript printer will be saved as PostScript (.ps) files."
msgstr "%1 é necessário para a conversão automática de arquivos PostScript para PDF.\n\nQualquer documento enviado para a impressora genérica PostScript será salvo como arquivos PostScript (.ps)."

msgid "%1 is required for automatic conversion of PCL files to PDF.\n\nAny documents sent to the generic PCL printer will be saved as Printer Command Language (.pcl) files."
msgstr "%1 é necessário para a conversão automática de arquivos PCL para PDF.\n\nQualquer documento enviado para a impressora genérica PCL será salvo como arquivos Printer Command Language (.pcl)."

msgid "Don't show this message again"
msgstr "Não exibir esta mensagem novamente"

msgid "Don't exit"
msgstr "Não sair"

msgid "Reset"
msgstr "Reiniciar"

msgid "Don't reset"
msgstr "Não reiniciar"

msgid "CD-ROM images"
msgstr "Imagens de CD-ROM"

msgid "%1 Device Configuration"
msgstr "Configuração do dispositivo %1"

msgid "Monitor in sleep mode"
msgstr "Monitor em modo de suspensão"

msgid "GLSL shaders"
msgstr "Shaders GLSL"

msgid "You are loading an unsupported configuration"
msgstr "Você está carregando uma configuração não suportada"

msgid "CPU type filtering based on selected machine is disabled for this emulated machine.\n\nThis makes it possible to choose a CPU that is otherwise incompatible with the selected machine. However, you may run into incompatibilities with the machine BIOS or other software.\n\nEnabling this setting is not officially supported and any bug reports filed may be closed as invalid."
msgstr "A filtragem do tipo de CPU baseada na máquina selecionada está desativada para esta máquina emulada.\n\nIsto torna possível escolher uma CPU que, de outra forma, seria incompatível com a máquina selecionada. No entanto, você pode encontrar incompatibilidades com a BIOS da máquina ou outro software.\n\nA ativação desta configuração não é oficialmente suportada, e qualquer relatório de erro arquivado pode ser fechado como inválido."

msgid "Continue"
msgstr "Continuar"

msgid "Cassette: %1"
msgstr "Cassete: %1"

msgid "C&assette: %1"
msgstr "C&assete: %1"

msgid "Cassette images"
msgstr "Imagens de cassete"

msgid "Cartridge %1: %2"
msgstr "Cartucho %1: %2"

msgid "Car&tridge %1: %2"
msgstr "Car&tucho %1: %2"

msgid "Cartridge images"
msgstr "Imagens de cartucho"

msgid "Resume execution"
msgstr "Continuar a execução"

msgid "Pause execution"
msgstr "Pausar a execução"

msgid "Ctrl+Alt+Del"
msgstr "Ctrl+Alt+Del"

msgid "Press Ctrl+Alt+Del"
msgstr "Pressionar Ctrl+Alt+Del"

msgid "Press Ctrl+Alt+Esc"
msgstr "Pressionar Ctrl+Alt+Esc"

msgid "Hard reset"
msgstr "Reinicialização completa"

msgid "Force shutdown"
msgstr "Forçar desligamento"

msgid "Start"
msgstr "Iniciar"

msgid "Not running"
msgstr "Parado"

msgid "Running"
msgstr "Rodando"

msgid "Paused"
msgstr "Pausada"

msgid "Waiting"
msgstr "Esperando"

msgid "Powered Off"
msgstr "Desligada"

msgid "%n running"
msgstr "%n rodando"

msgid "%n paused"
msgstr "%n pausada"

msgid "%n waiting"
msgstr "%n esperando"

msgid "%1 total"
msgstr "%1 total"

msgid "VMs: %1"
msgstr "MVs: %1"

msgid "System Directory:"
msgstr "Diretório do Sistema:"

msgid "Choose directory"
msgstr "Escolha o diretório"

msgid "Choose configuration file"
msgstr "Escolha o arquivo de configuração"

msgid "86Box configuration files (86box.cfg)"
msgstr "Arquivos de configuração 86Box (86Box.cfg)"

msgid "Configuration read failed"
msgstr "Falha ao ler a configuração"

msgid "Unable to open the selected configuration file for reading: %1"
msgstr "Impossível abrir o arquivo de configuração selecionado para leitura: %1"

msgid "Use regular expressions in search box"
msgstr "Usar expressões regulares na caixa de pesquisa"

msgid "%1 machine(s) are currently active. Are you sure you want to exit the VM manager anyway?"
msgstr "%1 máquina(s) estão ativas atualmente. Tem certeza que deseja encerrar o gerenciador de MV mesmo assim?"

msgid "Add new system wizard"
msgstr "Assistente para novo sistema"

msgid "Introduction"
msgstr "Introdução"

msgid "This will help you add a new system to 86Box."
msgstr "Isso irá ajudá-lo a adicionar um novo sistema ao 86Box."

msgid "New configuration"
msgstr "Nova configuração"

msgid "Complete"
msgstr "Completado"

msgid "The wizard will now launch the configuration for the new system."
msgstr "O assistente vai iniciar a configuração para o novo sistema."

msgid "Use existing configuration"
msgstr "Usar configuração existente"

msgid "Type some notes here"
msgstr "Digite algumas notas aqui"

msgid "Paste the contents of the existing configuration file into the box below."
msgstr "Cole o conteúdo de uma configuração existente na caixa abaixo."

msgid "Load configuration from file"
msgstr "Carregar configuração do arquivo"

msgid "System name"
msgstr "Nome do sistema"

msgid "System name:"
msgstr "Nome do sistema:"

msgid "System name cannot contain certain characters"
msgstr "O nome do sistema não pode conter certos caracteres"

msgid "System name already exists"
msgstr "O nome do sistema já existe"

msgid "Please enter a directory for the system"
msgstr "Por favor digite um diretório para o sistema"

msgid "Directory does not exist"
msgstr "O diretório não existe"

msgid "A new directory for the system will be created in the selected directory above"
msgstr "Um novo diretório para o sistema será criado no diretório acima"

msgid "System location:"
msgstr "Local do sistema:"

msgid "System name and location"
msgstr "Nome do sistema e local"

msgid "Enter the name of the system and choose the location"
msgstr "Digite o nome do sistema e escolha o local"

msgid "Enter the name of the system"
msgstr "Digite o nome do sistema"

msgid "Please enter a system name"
msgstr "Por favor digite um nome de sistema"

msgid "Display name (optional):"
msgstr "Nome de exibição (opcional):"

msgid "Display name:"
msgstr "Nome de exibição:"

msgid "Set display name"
msgstr "Defina o nome de exibição"

msgid "Enter the new display name (blank to reset)"
msgstr "Digite o novo nome de exibição (em branco para restaurar)"

msgid "Change &display name..."
msgstr "Mudar o &nome de exibição..."

msgid "Context Menu"
msgstr "Menu de contexto"

msgid "&Open folder..."
msgstr "Abrir &pasta..."

msgid "Open &printer tray..."
msgstr "Abrir fila da &impressora..."

msgid "Set &icon..."
msgstr "&Definir ícone..."

msgid "Select an icon"
msgstr "Selecione um ícone"

msgid "C&lone..."
msgstr "&Clonar..."

msgid "Virtual machine \"%1\" (%2) will be cloned into:"
msgstr "A máquina virtual \"%1\" (%2) será clonada em:"

msgid "Directory %1 already exists"
msgstr "O diretório %1 já existe"

msgid "You cannot use the following characters in the name: %1"
msgstr "Você não pode usar os seguintes caracteres no nome: %1"

msgid "Clone"
msgstr "Clonar"

msgid "Failed to create directory for cloned VM"
msgstr "Falha ao criar o diretório para a MV clonada"

msgid "Failed to clone VM."
msgstr "Falha ao clonar MV."

msgid "Directory in use"
msgstr "Diretório em uso"

msgid "The selected directory is already in use. Please select a different directory."
msgstr "O diretório selecionado já está em uso. Por favor escolha um diretório diferente."

msgid "Create directory failed"
msgstr "Falha ao criar diretório"

msgid "Unable to create the directory for the new system"
msgstr "Impossível criar o diretório para o novo sistema"

msgid "Configuration write failed"
msgstr "Falha ao gravar a configuração"

msgid "Unable to open the configuration file at %1 for writing"
msgstr "Impossível abrir o arquivo de configuração %1 para escrita"

msgid "Error adding system"
msgstr "Erro adicionando sistema"

msgid "Remove directory failed"
msgstr "Falha ao remover diretório"

msgid "Some files in the machine's directory were unable to be deleted. Please delete them manually."
msgstr "Alguns arquivos no diretório da máquina não puderam ser apagados. Por favor apágue-os manualmente."

msgid "Build"
msgstr "Compilação"

msgid "Version"
msgstr "Versão"

msgid "An update to 86Box is available: %1 %2"
msgstr "Uma atualização do 86Box está disponível: %1 %2"

msgid "An error has occurred while checking for updates: %1"
msgstr "Ocorreu um erro ao verificar por atualizações: %1"

msgid "<b>An update to 86Box is available!</b>"
msgstr "<b>Uma atualização do 86Box está disponível!</b>"

msgid "Warning"
msgstr "Aviso"

msgid "&Kill"
msgstr "&Matar"

msgid "Killing a virtual machine can cause data loss. Only do this if the 86Box process gets stuck.\n\nDo you really wish to kill the virtual machine \"%1\"?"
msgstr "Matar uma máquina virtual pode causar perda de dados. Só faça isso se o processo do 86Box travar.\n\nTem certeza que deseja matar a máquina virtual \"%1\"?"

msgid "&Delete"
msgstr "&Apagar"

msgid "Do you really want to delete the virtual machine \"%1\" and all its files? This action cannot be undone!"
msgstr "Deseja realmente apagar a máquina virtual \"%1\" e todos os seus arquivos? Essa ação não pode ser desfeita!"

msgid "Show &config file"
msgstr "Mostrar arquivo de &configuração"

msgid "No screenshot"
msgstr "Sem captura"

msgid "Search"
msgstr "Procurar"

msgid "Searching for VMs..."
msgstr "Procurando por MVs..."

msgid "Found %1"
msgstr "Encontrado %1"

msgid "System"
msgstr "Sistema"

msgid "Storage"
msgstr "Armazenamento"

msgid "Disk %1: "
msgstr "Disco %1: "

msgid "No disks"
msgstr "Sem discos"

msgid "Audio"
msgstr "Som"

msgid "Audio:"
msgstr "Som:"

msgid "ACPI shutdown"
msgstr "Desligamento por ACPI"

msgid "ACP&I shutdown"
msgstr "Desligamento por ACP&I"

msgid "Hard disk (%1)"
msgstr "Disco rígido (%1)"

msgid "MFM/RLL or ESDI CD-ROM drives never existed"
msgstr "As unidades de CD-ROM MFM/RLL ou ESDI nunca existiram"

msgid "Custom..."
msgstr "Personalizado..."

msgid "Custom (large)..."
msgstr "Personalizado (grande)..."

msgid "Add New Hard Disk"
msgstr "Adicionar novo disco rígido"

msgid "Add Existing Hard Disk"
msgstr "Adicionar disco rígido existente"

msgid "HDI disk images cannot be larger than 4 GB."
msgstr "As imagens de disco HDI não podem ser maiores do que 4GB."

msgid "Disk images cannot be larger than 127 GB."
msgstr "As imagens de disco não podem ser maiores do que 127GB."

msgid "Hard disk images"
msgstr "Imagens de disco rígido"

msgid "Unable to read file"
msgstr "Não foi possível ler o arquivo"

msgid "Unable to write file"
msgstr "Não foi possível escrever o arquivo"

msgid "HDI or HDX images with a sector size other than 512 are not supported."
msgstr "Imagens HDI ou HDX com um tamanho de setor que não seja 512 não são suportadas."

msgid "Disk image file already exists"
msgstr "A imagem de disco já existe"

msgid "Please specify a valid file name."
msgstr "Digite um nome de arquivo válido."

msgid "Disk image created"
msgstr "A imagem de disco foi criada"

msgid "Make sure the file exists and is readable."
msgstr "Certifique-se de que o arquivo existe e é legível."

msgid "Make sure the file is being saved to a writable directory."
msgstr "Certifique-se de que o arquivo está sendo salvo em um diretório gravável."

msgid "Disk image too large"
msgstr "A imagem de disco é muito grande"

msgid "Remember to partition and format the newly-created drive."
msgstr "Lembre-se de particionar e formatar a unidade recém-criada."

msgid "The selected file will be overwritten. Are you sure you want to use it?"
msgstr "O arquivo selecionado será sobrescrito. Você tem certeza de que deseja usá-lo?"

msgid "Unsupported disk image"
msgstr "Imagem de disco sem suporte"

msgid "Overwrite"
msgstr "Sobrescrever"

msgid "Don't overwrite"
msgstr "Não sobrescrever"

msgid "Raw image"
msgstr "Imagem bruta"

msgid "HDI image"
msgstr "Imagem HDI"

msgid "HDX image"
msgstr "Imagem HDX"

msgid "Fixed-size VHD"
msgstr "VHD de tamanho fixo"

msgid "Dynamic-size VHD"
msgstr "VHD de tamanho dinâmico"

msgid "Differencing VHD"
msgstr "VHD diferencial"

msgid "(N/A)"
msgstr "(N/D)"

msgid "Raw image (.img)"
msgstr "Imagem bruta (.img)"

msgid "HDI image (.hdi)"
msgstr "Imagem HDI (.hdi)"

msgid "HDX image (.hdx)"
msgstr "Imagem HDX (.hdx)"

msgid "Fixed-size VHD (.vhd)"
msgstr "VHD de tamanho fixo (.vhd)"

msgid "Dynamic-size VHD (.vhd)"
msgstr "VHD de tamanho dinâmico (.vhd)"

msgid "Differencing VHD (.vhd)"
msgstr "VHD diferencial (.vhd)"

msgid "Large blocks (2 MB)"
msgstr "Blocos grandes (2 MB)"

msgid "Small blocks (512 KB)"
msgstr "Blocos pequenos (512 KB)"

msgid "VHD files"
msgstr "Arquivos VHD"

msgid "Select the parent VHD"
msgstr "Selecione o VHD pai"

msgid "This could mean that the parent image was modified after the differencing image was created.\n\nIt can also happen if the image files were moved or copied, or by a bug in the program that created this disk.\n\nDo you want to fix the timestamps?"
msgstr "Isto pode significar que a imagem original foi modificada após a criação da imagem diferencial.\n\nIsso também pode ocorrer se os arquivos de imagem tiverem sido movidos ou copiados, ou por um erro no programa que criou este disco.\n\nVocê deseja corrigir os marcadores de tempo?"

msgid "Parent and child disk timestamps do not match"
msgstr "Os marcadores de tempo do disco pai e do disco filho não coincidem"

msgid "Could not fix VHD timestamp."
msgstr "Não foi possível corrigir o marcador de tempo do VHD."

msgid "MFM/RLL"
msgstr "MFM/RLL"

msgid "XTA"
msgstr "XTA"

msgid "ESDI"
msgstr "ESDI"

msgid "IDE"
msgstr "IDE"

msgid "ATAPI"
msgstr "ATAPI"

msgid "CD-ROM %1 (%2): %3"
msgstr "CD-ROM %1 (%2): %3"

msgid "&CD-ROM %1 (%2): %3"
msgstr "&CD-ROM %1 (%2): %3"

msgid "160 KB"
msgstr "160 KB"

msgid "180 KB"
msgstr "180 KB"

msgid "320 KB"
msgstr "320 KB"

msgid "360 KB"
msgstr "360 KB"

msgid "640 KB"
msgstr "640 KB"

msgid "720 KB"
msgstr "720 KB"

msgid "1.2 MB"
msgstr "1.2 MB"

msgid "1.25 MB"
msgstr "1.25 MB"

msgid "1.44 MB"
msgstr "1.44 MB"

msgid "DMF (cluster 1024)"
msgstr "DMF (cluster 1024)"

msgid "DMF (cluster 2048)"
msgstr "DMF (cluster 2048)"

msgid "2.88 MB"
msgstr "2.88 MB"

msgid "ZIP 100"
msgstr "ZIP 100"

msgid "3.5\" 128 MB (ISO 10090)"
msgstr "3.5\" 128 MB (ISO 10090)"

msgid "3.5\" 230 MB (ISO 13963)"
msgstr "3.5\" 230 MB (ISO 13963)"

msgid "3.5\" 540 MB (ISO 15498)"
msgstr "3.5\" 540 MB (ISO 15498)"

msgid "3.5\" 640 MB (ISO 15498)"
msgstr "3.5\" 640 MB (ISO 15498)"

msgid "3.5\" 1.3 GB (GigaMO)"
msgstr "3.5\" 1.3 GB (GigaMO)"

msgid "3.5\" 2.3 GB (GigaMO 2)"
msgstr "3.5\" 2.3 GB (GigaMO 2)"

msgid "5.25\" 600 MB"
msgstr "5.25\" 600 MB"

msgid "5.25\" 650 MB"
msgstr "5.25\" 650 MB"

msgid "5.25\" 1 GB"
msgstr "5.25\" 1 GB"

msgid "5.25\" 1.3 GB"
msgstr "5.25\" 1.3 GB"

msgid "Perfect RPM"
msgstr "Rotação ideal"

msgid "1% below perfect RPM"
msgstr "1% abaixo da rotação ideal"

msgid "1.5% below perfect RPM"
msgstr "1.5% abaixo da rotação ideal"

msgid "2% below perfect RPM"
msgstr "2% abaixo da rotação ideal"

msgid "(System Default)"
msgstr "(Padrão do sistema)"

msgid "Failed to initialize network driver"
msgstr "Falha ao inicializar o driver de rede"

msgid "The network configuration will be switched to the null driver"
msgstr "A configuração de rede será alterada para o driver nulo"

msgid "Mouse sensitivity:"
msgstr "Sensibilidade do mouse:"

msgid "Select media images from program working directory"
msgstr "Selecione imagens de mídia do diretório de trabalho do programa"

msgid "PIT mode:"
msgstr "Modo PIT:"

msgid "Auto"
msgstr "Automático"

msgid "Slow"
msgstr "Lento"

msgid "Fast"
msgstr "Rápido"

msgid "&Auto-pause on focus loss"
msgstr "Pausa &automática ao perder o foco"

msgid "WinBox is no longer supported"
msgstr "O WinBox não é mais suportado"

msgid "Development of the WinBox manager stopped in 2022 due to a lack of maintainers. As we direct our efforts towards making 86Box even better, we have made the decision to no longer support WinBox as a manager.\n\nNo further updates will be provided through WinBox, and you may encounter incorrect behavior should you continue using it with newer versions of 86Box. Any bug reports related to WinBox behavior will be closed as invalid.\n\nGo to 86box.net for a list of other managers you can use."
msgstr "O desenvolvimento do gerenciador WinBox foi interrompido em 2022 devido à falta de mantenedores. À medida que direcionamos nossos esforços para tornar o 86Box ainda melhor, tomamos a decisão de não oferecer mais suporte ao WinBox como gerenciador.\n\nNão serão mais fornecidas atualizações através do WinBox, e você poderá encontrar comportamentos incorretos caso continue a usá-lo com versões mais recentes do 86Box. Quaisquer relatórios de erros relacionados ao comportamento do WinBox serão fechados como inválidos.\n\nAcesse 86box.net para obter uma lista de outros gerenciadores que você pode usar."

msgid "Generate"
msgstr "Gerar"

msgid "Joystick configuration"
msgstr "Configuração do joystick"

msgid "Device"
msgstr "Dispositivo"

msgid "%1 (X axis)"
msgstr "%1 (eixo X)"

msgid "%1 (Y axis)"
msgstr "%1 (eixo Y)"

msgid "MCA devices"
msgstr "Dispositivos MCA"

msgid "List of MCA devices:"
msgstr "Lista de dispositivos MCA:"

msgid "&Tablet tool"
msgstr "Ferramenta para tablet"

msgid "About &Qt"
msgstr "Sobre o &Qt"

msgid "&MCA devices..."
msgstr "Dispositivos MCA..."

msgid "Show non-&primary monitors"
msgstr "Mostrar monitores não primários"

msgid "Open screenshots &folder..."
msgstr "Abrir pasta de capturas de tela..."

msgid "Appl&y fullscreen stretch mode when maximized"
msgstr "Aplicar modo de ampliação em tela cheia quando maximizado"

msgid "&Cursor/Puck"
msgstr "&Cursor/Puck"

msgid "&Pen"
msgstr "C&aneta"

msgid "&Host CD/DVD Drive (%1:)"
msgstr "&Unidade de CD/DVD do anfitrião (%1:)"

msgid "&Connected"
msgstr "&Conectado"

msgid "Clear image &history"
msgstr "Limpar histórico de imagens(&H)"

msgid "Create..."
msgstr "Criar..."

msgid "Host CD/DVD Drive (%1)"
msgstr "Unidade de CD/DVD do anfitrião (%1)"

msgid "Unknown Bus"
msgstr "Barramento desconhecido"

msgid "Null Driver"
msgstr "Driver nulo"

msgid "NIC:"
msgstr "Placa de Rede:"

msgid "NIC %1 (%2) %3"
msgstr "NIC %1 (%2) %3"

msgid "&NIC %1 (%2) %3"
msgstr "&NIC %1 (%2) %3"

msgid "Render behavior"
msgstr "Comportamento de renderização"

msgid "Use target framerate:"
msgstr "Usar taxa de quadros pretendida:"

msgid " fps"
msgstr " fps"

msgid "VSync"
msgstr "VSync"

msgid "Synchronize with video"
msgstr "Sincronizar com o vídeo"

msgid "Shaders"
msgstr "Shaders"

msgid "Remove"
msgstr "Remover"

msgid "Browse..."
msgstr "Procurar..."

msgid "Couldn't create OpenGL context."
msgstr "Não foi possível criar o contexto OpenGL."

msgid "Couldn't switch to OpenGL context."
msgstr "Não foi possível alternar para o contexto OpenGL."

msgid "OpenGL version 3.0 or greater is required. Current version is %1.%2"
msgstr "É necessária a versão 3.0 ou superior do OpenGL. A versão atual é %1.%2"

msgid "Error initializing OpenGL"
msgstr "Erro ao inicializar o OpenGL"

msgid "\nFalling back to software rendering."
msgstr "\nVoltando à renderização de software."

msgid "<html><head/><body><p>When selecting media images (CD-ROM, floppy, etc.) the open dialog will start in the same directory as the 86Box configuration file. This setting will likely only make a difference on macOS.</p></body></html>"
msgstr "<html><head/><body><p>Ao selecionar imagens de mídia (CD-ROM, disquete, etc.), a caixa de diálogo de abertura será iniciada no mesmo diretório do arquivo de configuração do 86Box. Essa configuração provavelmente só fará diferença no macOS.</p></body></html>"

msgid "This machine might have been moved or copied."
msgstr "Essa máquina pode ter sido movida ou copiada."

msgid "In order to ensure proper networking functionality, 86Box needs to know if this machine was moved or copied.\n\nSelect \"I Copied It\" if you are not sure."
msgstr "Para garantir a funcionalidade adequada da rede, o 86Box precisa saber se essa máquina foi movida ou copiada.\n\nSelecione \"Copiei\" se não tiver certeza."

msgid "I Moved It"
msgstr "Movi"

msgid "I Copied It"
msgstr "Copiei"

msgid "86Box Monitor #"
msgstr "Monitor 86Box #"

msgid "No MCA devices."
msgstr "Nenhum dispositivo MCA."

msgid "MiB"
msgstr "MiB"

msgid "GiB"
msgstr "GiB"

msgid "Network Card #1"
msgstr "Placa de rede 1"

msgid "Network Card #2"
msgstr "Placa de rede 2"

msgid "Network Card #3"
msgstr "Placa de rede 3"

msgid "Network Card #4"
msgstr "Placa de rede 4"

msgid "Mode:"
msgstr "Modo:"

msgid "Interface:"
msgstr "Interface:"

msgid "Adapter:"
msgstr "Adaptador:"

msgid "VDE Socket:"
msgstr "Soquete VDE:"

msgid "86Box Unit Tester"
msgstr "Testador de unidade 86Box"

msgid "Novell NetWare 2.x Key Card"
msgstr "Cartão de Autenticação Novell NetWare 2.x"

msgid "Serial port passthrough 1"
msgstr "Passagem de porta serial 1"

msgid "Serial port passthrough 2"
msgstr "Passagem de porta serial 2"

msgid "Serial port passthrough 3"
msgstr "Passagem de porta serial 3"

msgid "Serial port passthrough 4"
msgstr "Passagem de porta serial 4"

msgid "Renderer &options..."
msgstr "Opções do renderizador..."

msgid "PC/XT Keyboard"
msgstr "Teclado PC/XT"

msgid "AT Keyboard"
msgstr "Teclado AT"

msgid "AX Keyboard"
msgstr "Teclado AX"

msgid "PS/2 Keyboard"
msgstr "Teclado PS/2"

msgid "PS/55 Keyboard"
msgstr "Teclado PS/55"

msgid "Keys"
msgstr "Teclas"

msgid "Logitech/Microsoft Bus Mouse"
msgstr "Mouse de barramento Logitech/Microsoft"

msgid "Microsoft Bus Mouse (InPort)"
msgstr "Mouse de barramento Microsoft (InPort)"

msgid "Mouse Systems Serial Mouse"
msgstr "Mouse serial Mouse Systems"

msgid "Mouse Systems Bus Mouse"
msgstr "Mouse de barramento Mouse Systems"

msgid "Microsoft Serial Mouse"
msgstr "Mouse serial Microsoft"

msgid "Microsoft Serial BallPoint"
msgstr "Mouse serial Microsoft BallPoint"

msgid "Logitech Serial Mouse"
msgstr "Mouse serial Logitech"

msgid "PS/2 Mouse"
msgstr "Mouse PS/2"

msgid "PS/2 QuickPort Mouse"
msgstr "Mouse PS/2 QuickPort"

msgid "3M MicroTouch (Serial)"
msgstr "3M MicroTouch (serial)"

msgid "Default Baud rate"
msgstr "Taxa de transmissão padrão"

msgid "[COM] Standard Hayes-compliant Modem"
msgstr "[COM] Modem padrão compatível com Hayes"

msgid "Roland MT-32 Emulation"
msgstr "Emulação do Roland MT-32"

msgid "Roland MT-32 (New) Emulation"
msgstr "Emulação do Roland MT-32 (novo)"

msgid "Roland CM-32L Emulation"
msgstr "Emulação do Roland CM-32L"

msgid "Roland CM-32LN Emulation"
msgstr "Emulação do Roland CM-32LN"

msgid "OPL4-ML Daughterboard"
msgstr "Placa Filha OPL4-ML"

msgid "System MIDI"
msgstr "Sistema MIDI"

msgid "MIDI Input Device"
msgstr "Dispositivo de entrada MIDI"

msgid "BIOS file"
msgstr "Arquivo do BIOS"

msgid "BIOS file (ROM #1)"
msgstr "Arquivo do BIOS (ROM #1)"

msgid "BIOS file (ROM #2)"
msgstr "Arquivo do BIOS (ROM #2)"

msgid "BIOS file (ROM #3)"
msgstr "Arquivo do BIOS (ROM #3)"

msgid "BIOS file (ROM #4)"
msgstr "Arquivo do BIOS (ROM #4)"

msgid "BIOS address"
msgstr "Endereço do BIOS"

msgid "BIOS address (ROM #1)"
msgstr "Endereço do BIOS (ROM #1)"

msgid "BIOS address (ROM #2)"
msgstr "Endereço do BIOS (ROM #2)"

msgid "BIOS address (ROM #3)"
msgstr "Endereço do BIOS (ROM #3)"

msgid "BIOS address (ROM #4)"
msgstr "Endereço do BIOS (ROM #4)"

msgid "Enable BIOS extension ROM Writes"
msgstr "Habilitar gravações na ROM de extensão do BIOS"

msgid "Enable BIOS extension ROM Writes (ROM #1)"
msgstr "Habilitar gravações na ROM de extensão do BIOS (ROM #1)"

msgid "Enable BIOS extension ROM Writes (ROM #2)"
msgstr "Habilitar gravações na ROM de extensão do BIOS (ROM #2)"

msgid "Enable BIOS extension ROM Writes (ROM #3)"
msgstr "Habilitar gravações na ROM de extensão do BIOS (ROM #3)"

msgid "Enable BIOS extension ROM Writes (ROM #4)"
msgstr "Habilitar gravações na ROM de extensão do BIOS (ROM #4)"

msgid "Linear framebuffer base"
msgstr "Base do framebuffer linear"

msgid "Address"
msgstr "Endereço"

msgid "IRQ"
msgstr "IRQ"

msgid "Serial port IRQ"
msgstr "IRQ da Porta Serial"

msgid "Parallel port IRQ"
msgstr "IRQ da Porta Paralela"

msgid "BIOS Revision"
msgstr "Revisão do BIOS"

msgid "BIOS Version"
msgstr "Versão do BIOS"

msgid "BIOS Language"
msgstr "Idioma do BIOS"

msgid "IBM 5161 Expansion Unit"
msgstr "Unidade de Expansão IBM 5161"

msgid "IBM Cassette Basic"
msgstr "Cassete BASIC IBM"

msgid "Translate 26 -> 17"
msgstr "Traduzir 26 -> 17"

msgid "Language"
msgstr "Idioma"

msgid "Enable backlight"
msgstr "Ativar luz de fundo"

msgid "Invert colors"
msgstr "Inverter cores"

msgid "BIOS size"
msgstr "Tamanho do BIOS"

msgid "BIOS size (ROM #1)"
msgstr "Tamanho do BIOS (ROM #1)"

msgid "BIOS size (ROM #2)"
msgstr "Tamanho do BIOS (ROM #2)"

msgid "BIOS size (ROM #3)"
msgstr "Tamanho do BIOS (ROM #3)"

msgid "BIOS size (ROM #4)"
msgstr "Tamanho do BIOS (ROM #4)"

msgid "Map C0000-C7FFF as UMB"
msgstr "Mapear C0000-C7FFF como UMB"

msgid "Map C8000-CFFFF as UMB"
msgstr "Mapear C8000-CFFFF como UMB"

msgid "Map D0000-D7FFF as UMB"
msgstr "Mapear D0000-D7FFF como UMB"

msgid "Map D8000-DFFFF as UMB"
msgstr "Mapear D8000-DFFFF como UMB"

msgid "Map E0000-E7FFF as UMB"
msgstr "Mapear E0000-E7FFF como UMB"

msgid "Map E8000-EFFFF as UMB"
msgstr "Mapear E8000-EFFFF como UMB"

msgid "JS9 Jumper (JIM)"
msgstr "Jumper JS9 (JIM)"

msgid "MIDI Output Device"
msgstr "Dispositivo de saída MIDI"

msgid "MIDI Real time"
msgstr "MIDI em tempo real"

msgid "MIDI Thru"
msgstr "Passagem da entrada MIDI"

msgid "MIDI Clockout"
msgstr "Saída do relógio MIDI"

msgid "SoundFont"
msgstr "SoundFont"

msgid "Output Gain"
msgstr "Ganho de saída"

msgid "Chorus"
msgstr "Coro"

msgid "Chorus Voices"
msgstr "Vozes do coro"

msgid "Chorus Level"
msgstr "Nível do coro"

msgid "Chorus Speed"
msgstr "Velocidade do coro"

msgid "Chorus Depth"
msgstr "Profundidade do coro"

msgid "Chorus Waveform"
msgstr "Forma de onda do coro"

msgid "Reverb"
msgstr "Reverberação"

msgid "Reverb Room Size"
msgstr "Tamanho da sala de reverberação"

msgid "Reverb Damping"
msgstr "Amortecimento de reverberação"

msgid "Reverb Width"
msgstr "Largura de reverberação"

msgid "Reverb Level"
msgstr "Nível de reverberação"

msgid "Interpolation Method"
msgstr "Método de interpolação"

msgid "Dynamic Sample Loading"
msgstr "Carregamento dinâmico de amostra"

msgid "Reverb Output Gain"
msgstr "Ganho da saída da reverberação"

msgid "Reversed stereo"
msgstr "Estéreo invertido"

msgid "Nice ramp"
msgstr "Rampa suave"

msgid "Hz"
msgstr "Hz"

msgid "Buttons"
msgstr "Botões"

msgid "Serial Port"
msgstr "Porta serial"

msgid "RTS toggle"
msgstr "Alternância de RTS"

msgid "Revision"
msgstr "Revisão"

msgid "Controller"
msgstr "Controlador"

msgid "Show Crosshair"
msgstr "Mostrar mira"

msgid "DMA"
msgstr "DMA"

msgid "MAC Address"
msgstr "Endereço MAC"

msgid "MAC Address OUI"
msgstr "OUI do Endereço MAC"

msgid "Enable BIOS"
msgstr "Habilitar BIOS"

msgid "Baud Rate"
msgstr "Taxa de transmissão"

msgid "TCP/IP listening port"
msgstr "Porta de escuta TCP/IP"

msgid "Phonebook File"
msgstr "Arquivo de lista telefônica"

msgid "Telnet emulation"
msgstr "Emulação Telnet"

msgid "RAM Address"
msgstr "Endereço da RAM"

msgid "RAM size"
msgstr "Tamanho da RAM"

msgid "Initial RAM size"
msgstr "Tamanho inicial da RAM"

msgid "Serial Number"
msgstr "Número de série"

msgid "Host ID"
msgstr "ID do host"

msgid "FDC Address"
msgstr "Endereço da FDC"

msgid "MPU-401 Address"
msgstr "Endereço da MPU-401"

msgid "MPU-401 IRQ"
msgstr "IRQ MPU-401"

msgid "Receive MIDI input"
msgstr "Receber entrada MIDI"

msgid "Low DMA"
msgstr "DMA baixo"

msgid "Enable Game port"
msgstr "Ativar a porta do jogo"

msgid "SID Model"
msgstr "Modelo do SID"

msgid "SID Filter Strength"
msgstr "Força do Filtro SID"

msgid "Surround module"
msgstr "Módulo surround"

msgid "CODEC"
msgstr "CODEC"

msgid "Raise CODEC interrupt on CODEC setup (needed by some drivers)"
msgstr "Aumentar a interrupção do CODEC na configuração do CODEC (necessário para alguns drivers)"

msgid "SB Address"
msgstr "Endereço da SB"

msgid "Adlib Address"
msgstr "Endereço da Adlib"

msgid "Use EEPROM setting"
msgstr "Usar configuração da EEPROM"

msgid "WSS IRQ"
msgstr "WSS IRQ"

msgid "WSS DMA"
msgstr "WSS DMA"

msgid "Enable OPL"
msgstr "Ativar OPL"

msgid "Receive MIDI input (MPU-401)"
msgstr "Receber entrada MIDI (MPU-401)"

msgid "SB low DMA"
msgstr "DMA baixo SB"

msgid "6CH variant (6-channel)"
msgstr "Variante 6CH (6 canais)"

msgid "Enable CMS"
msgstr "Ativar o CMS"

msgid "Mixer"
msgstr "Mixer"

msgid "High DMA"
msgstr "DMA alto"

msgid "Control PC speaker"
msgstr "Controlar alto-falante do PC"

msgid "Memory size"
msgstr "Tamanho da memória"

msgid "EMU8000 Address"
msgstr "Endereço da EMU8000"

msgid "IDE Controller"
msgstr "Controlador IDE"

msgid "Codec"
msgstr "Codec"

msgid "GUS type"
msgstr "Tipo de GUS"

msgid "Enable 0x04 \"Exit 86Box\" command"
msgstr "Ativar o comando 0x04 \"Sair do 86Box\""

msgid "Display type"
msgstr "Tipo de tela"

msgid "Composite type"
msgstr "Tipo de composto"

msgid "RGB type"
msgstr "Tipo de RGB"

msgid "Line doubling type"
msgstr "Tipo de duplicação de linha"

msgid "Snow emulation"
msgstr "Emulação de neve"

msgid "Monitor type"
msgstr "Tipo de monitor"

msgid "Character set"
msgstr "Conjunto de caracteres"

msgid "XGA type"
msgstr "Tipo de XGA"

msgid "Instance"
msgstr "Instância"

msgid "MMIO Address"
msgstr "Endereço da MMIO"

msgid "RAMDAC type"
msgstr "Tipo de RAMDAC"

msgid "Blend"
msgstr "Mistura"

msgid "Font"
msgstr "Fonte"

msgid "Bilinear filtering"
msgstr "Filtragem bilinear"

msgid "Video chroma-keying"
msgstr "Chroma-keying de vídeo"

msgid "Dithering"
msgstr "Pontilhamento"

msgid "Enable NMI for CGA emulation"
msgstr "Ativar NMI para emulação CGA"

msgid "Voodoo type"
msgstr "Tipo de Voodoo"

msgid "Framebuffer memory size"
msgstr "Tamanho da memória do framebuffer"

msgid "Texture memory size"
msgstr "Tamanho da memória da textura"

msgid "Dither subtraction"
msgstr "Subtração de pontilhado"

msgid "Screen Filter"
msgstr "Filtro de tela"

msgid "Render threads"
msgstr "Threads de renderização"

msgid "SLI"
msgstr "SLI"

msgid "Start Address"
msgstr "Endereço inicial"

msgid "Contiguous Size"
msgstr "Tamanho contíguo"

msgid "I/O Width"
msgstr "Largura de E/S"

msgid "Transfer Speed"
msgstr "Velocidade de transferência"

msgid "EMS mode"
msgstr "Modo EMS"

msgid "EMS Address"
msgstr "Endereço EMS"

msgid "EMS 1 Address"
msgstr "Endereço EMS 1"

msgid "EMS 2 Address"
msgstr "Endereço EMS 2"

msgid "EMS Memory Size"
msgstr "Tamanho de Memória EMS"

msgid "EMS 1 Memory Size"
msgstr "Tamanho de Memória EMS 1"

msgid "EMS 2 Memory Size"
msgstr "Tamanho de Memória EMS 2"

msgid "Enable EMS"
msgstr "Habilitar EMS"

msgid "Enable EMS 1"
msgstr "Habilitar EMS 1"

msgid "Enable EMS 2"
msgstr "Habilitar EMS 2"

msgid "Address for > 2 MB"
msgstr "Endereço para > 2 MB"

msgid "Frame Address"
msgstr "Endereço do quadro"

msgid "USA"
msgstr "EUA"

msgid "Danish"
msgstr "Dinamarquês"

msgid "Always at selected speed"
msgstr "Sempre na velocidade selecionada"

msgid "BIOS setting + Hotkeys (off during POST)"
msgstr "Configuração do BIOS + teclas de atalho (desativadas durante o POST)"

msgid "64 KB starting from F0000"
msgstr "64 KB a partir de F0000"

msgid "128 KB starting from E0000 (address MSB inverted, last 64 KB first)"
msgstr "128 KB a partir de E0000 (endereço MSB invertido, os últimos 64 KB primeiro)"

msgid "Sine"
msgstr "Senoidal"

msgid "Triangle"
msgstr "Triangular"

msgid "Linear"
msgstr "Linear"

msgid "4th Order"
msgstr "De 4ª ordem"

msgid "7th Order"
msgstr "De 7ª ordem"

msgid "Non-timed (original)"
msgstr "Sem cronômetro (original)"

msgid "45 Hz (JMP2 not populated)"
msgstr "45 Hz (sem jumper em JMP2)"

msgid "Two"
msgstr "Dois"

msgid "Three"
msgstr "Três"

msgid "Wheel"
msgstr "Roda"

msgid "Five + Wheel"
msgstr "Cinco + Roda"

msgid "Five + 2 Wheels"
msgstr "Cinco + 2 Rodas"

msgid "A3 - SMT2 Serial / SMT3(R)V"
msgstr "A3 - SMT2 Serial / SMT3(R)V"

msgid "Q1 - SMT3(R) Serial"
msgstr "Q1 - SMT3(R) Serial"

msgid "8 KB"
msgstr "8 KB"

msgid "32 KB"
msgstr "32 KB"

msgid "16 KB"
msgstr "16 KB"

msgid "64 KB"
msgstr "64 KB"

msgid "Disable BIOS"
msgstr "Desativar o BIOS"

msgid "512 KB"
msgstr "512 KB"

msgid "2 MB"
msgstr "2 MB"

msgid "8 MB"
msgstr "8 MB"

msgid "28 MB"
msgstr "28 MB"

msgid "1 MB"
msgstr "1 MB"

msgid "4 MB"
msgstr "4 MB"

msgid "12 MB"
msgstr "12 MB"

msgid "16 MB"
msgstr "16 MB"

msgid "20 MB"
msgstr "20 MB"

msgid "24 MB"
msgstr "24 MB"

msgid "SigmaTel STAC9721T (stereo)"
msgstr "SigmaTel STAC9721T (estéreo)"

msgid "Classic"
msgstr "Clássico"

msgid "256 KB"
msgstr "256 KB"

msgid "Composite"
msgstr "Composto"

msgid "True color"
msgstr "Cor real"

msgid "Old"
msgstr "Antigo"

msgid "New"
msgstr "Novo"

msgid "Color (generic)"
msgstr "Colorido (genérico)"

msgid "Green Monochrome"
msgstr "Monocromático verde"

msgid "Amber Monochrome"
msgstr "Monocromático âmbar"

msgid "Gray Monochrome"
msgstr "Monocromático cinza"

msgid "Color (no brown)"
msgstr "Colorido (sem marrom)"

msgid "Color (IBM 5153)"
msgstr "Colorido (IBM 5153)"

msgid "Simple doubling"
msgstr "Duplicação simples"

msgid "sRGB interpolation"
msgstr "Interpolação sRGB"

msgid "Linear interpolation"
msgstr "Interpolação linear"

msgid "Has secondary 8x8 character set"
msgstr "Tem conjunto secundário de caracteres 8x8"

msgid "Has Quadcolor II daughter board"
msgstr "Tem placa filha Quadcolor II"

msgid "Alternate monochrome contrast"
msgstr "Contraste monocromático alternativo"

msgid "128 KB"
msgstr "128 KB"

msgid "Monochrome (5151/MDA) (white)"
msgstr "Monocromático (5151/MDA) (branco)"

msgid "Monochrome (5151/MDA) (green)"
msgstr "Monocromático (5151/MDA) (verde)"

msgid "Monochrome (5151/MDA) (amber)"
msgstr "Monocromático (5151/MDA) (âmbar)"

msgid "Color 40x25 (5153/CGA)"
msgstr "Colorido 40x25 (5153/CGA)"

msgid "Color 80x25 (5153/CGA)"
msgstr "Colorido 80x25 (5153/CGA)"

msgid "Enhanced Color - Normal Mode (5154/ECD)"
msgstr "Colorido aprimorado - Modo normal (5154/ECD)"

msgid "Enhanced Color - Enhanced Mode (5154/ECD)"
msgstr "Colorido aprimorado - Modo aprimorado (5154/ECD)"

msgid "Green"
msgstr "Verde"

msgid "Amber"
msgstr "Âmbar"

msgid "Gray"
msgstr "Cinza"

msgid "Grayscale"
msgstr "Escala de cinza"

msgid "Color"
msgstr "Colorido"

msgid "U.S. English"
msgstr "Inglês Americano"

msgid "Scandinavian"
msgstr "Escandinavo"

msgid "Other languages"
msgstr "Outros idiomas"

msgid "Bochs latest"
msgstr "Bochs mais recente"

msgid "Apply overscan deltas"
msgstr "Aplicar deltas de overscan"

msgid "Mono Interlaced"
msgstr "Monocromático entrelaçado"

msgid "Mono Non-Interlaced"
msgstr "Monocromático não entrelaçado"

msgid "Color Interlaced"
msgstr "Colorido entrelaçado"

msgid "Color Non-Interlaced"
msgstr "Colorido não entrelaçado"

msgid "3Dfx Voodoo Graphics"
msgstr "3Dfx Voodoo Graphics"

msgid "3Dfx Voodoo 2"
msgstr "3Dfx Voodoo 2"

msgid "Obsidian SB50 + Amethyst (2 TMUs)"
msgstr "Obsidian SB50 + Amethyst (2 unidades TMU)"

msgid "8-bit"
msgstr "8 bits"

msgid "16-bit"
msgstr "16 bits"

msgid "Standard (150ns)"
msgstr "Padrão (150ns)"

msgid "High-Speed (120ns)"
msgstr "Alta velocidade (120 ns)"

msgid "Enabled"
msgstr "Ativado"

msgid "Standard"
msgstr "Padrão"

msgid "High-Speed"
msgstr "Alta velocidade"

msgid "Stereo LPT DAC"
msgstr "DAC LPT estéreo"

msgid "Generic Text Printer"
msgstr "Impressora de texto genérica"

msgid "Generic ESC/P Dot-Matrix Printer"
msgstr "Impressora matricial ESC/P genérica"

msgid "Generic PostScript Printer"
msgstr "Impressora PostScript genérica"

msgid "Generic PCL5e Printer"
msgstr "Impressora PCL5e genérica"

msgid "Parallel Line Internet Protocol"
msgstr "Protocolo de Internet de linha paralela"

msgid "Protection Dongle for Savage Quest"
msgstr "Dongle de proteção para Savage Quest"

msgid "Serial Passthrough Device"
msgstr "Dispositivo de passagem de porta serial"

msgid "Passthrough Mode"
msgstr "Modo de passagem"

msgid "Host Serial Device"
msgstr "Dispositivo serial host"

msgid "Name of pipe"
msgstr "Nome do pipe"

msgid "Data bits"
msgstr "Bits de dados"

msgid "Stop bits"
msgstr "Bits de parada"

msgid "Baud Rate of Passthrough"
msgstr "Taxa de transmissão de passagem"

msgid "Named Pipe (Server)"
msgstr "Pipe nomeado (Servidor)"

msgid "Named Pipe (Client)"
msgstr "Pipe nomeado (Cliente)"

msgid "Host Serial Passthrough"
msgstr "Passagem da porta serial do host"

msgid "E&ject %1"
msgstr "E&jetar %1"

msgid "&Unmute"
msgstr "&Reativar som"

msgid "Softfloat FPU"
msgstr "FPU Softfloat"

msgid "High performance impact"
msgstr "Alto impacto no desempenho"

msgid "[Generic] RAM Disk (max. speed)"
msgstr "[Genérico] Disco RAM (velocidade máxima)"

msgid "[Generic] 1989 (3500 RPM)"
msgstr "[Genérico] 1989 (3500 RPM)"

msgid "[Generic] 1992 (3600 RPM)"
msgstr "[Genérico] 1992 (3600 RPM)"

msgid "[Generic] 1994 (4500 RPM)"
msgstr "[Genérico] 1994 (4500 RPM)"

msgid "[Generic] 1996 (5400 RPM)"
msgstr "[Genérico] 1996 (5400 RPM)"

msgid "[Generic] 1997 (5400 RPM)"
msgstr "[Genérico] 1997 (5400 RPM)"

msgid "[Generic] 1998 (5400 RPM)"
msgstr "[Genérico] 1998 (5400 RPM)"

msgid "[Generic] 2000 (7200 RPM)"
msgstr "[Genérico] 2000 (7200 RPM)"

msgid "IBM 8514/A clone (ISA)"
msgstr "Clone IBM 8514/A (ISA)"

msgid "Vendor"
msgstr "Fabricante"

msgid "30 Hz (JMP2 = 1)"
msgstr "30 Hz (JMP2 = 1)"

msgid "60 Hz (JMP2 = 2)"
msgstr "60 Hz (JMP2 = 2)"

msgid "Generic PC/XT Memory Expansion"
msgstr "Expansão de memória genérica PC/XT"

msgid "Generic PC/AT Memory Expansion"
msgstr "Expansão de memória genérica PC/AT"

msgid "Unable to find Dot-Matrix fonts"
msgstr "Não foi possível localizar os fontes matriciais de pontos"

msgid "TrueType fonts in the \"roms/printer/fonts\" directory are required for the emulation of the Generic ESC/P Dot-Matrix Printer."
msgstr "As fontes TrueType no diretório \"roms/printer/fonts\" são necessárias para a emulação da impressora matricial ESC/P genérica."

msgid "Inhibit multimedia keys"
msgstr "Inibir teclas multimídia"

msgid "Ask for confirmation before saving settings"
msgstr "Perguntar antes de salvar configurações"

msgid "Ask for confirmation before hard resetting"
msgstr "Perguntar antes de reinicialização completa"

msgid "Ask for confirmation before quitting"
msgstr "Perguntar antes de sair"

msgid "Options"
msgstr "Opções"

msgid "Model"
msgstr "Modelo"

msgid "Model:"
msgstr "Modelo:"

msgid "Failed to initialize Vulkan renderer."
msgstr "Falha ao inicializar o renderizador Vulkan."

msgid "GLSL Error"
msgstr "Erro GLSL"

msgid "Could not load shader: %1"
msgstr "Impossível carregar o shader: %1"

msgid "OpenGL version 3.0 or greater is required. Current GLSL version is %1.%2"
msgstr "OpenGL versão 3.0 ou superior é exigido. Versão atual GLSL é %1.%2"

msgid "Could not load texture: %1"
msgstr "Impossível carregar a textura: %1"

msgid "Could not compile shader:\n\n%1"
msgstr "Impossível compilar o shader:\n\n%1"

msgid "Program not linked:\n\n%1"
msgstr "Programa não linkado:\n\n%1"

msgid "Shader Manager"
msgstr "Gerenciador de Shader"

msgid "Shader Configuration"
msgstr "Configuração de Shader"

msgid "Add"
msgstr "Adicionar"

msgid "Move up"
msgstr "Mover para cima"

msgid "Move down"
msgstr "Mover para baixo"

msgid "Could not load file %1"
msgstr "Impossível carregar arquivo %1"

msgid "Key Bindings:"
msgstr "Atalhos:"

msgid "Action"
msgstr "Ação"

msgid "Keybind"
msgstr "Atalho"

msgid "Clear binding"
msgstr "Limpar atalho"

msgid "Bind"
msgstr "Vincular"

msgid "Bind Key"
msgstr "Vincular tecla"

msgid "Enter key combo:"
msgstr "Pressione combinação de teclas:"

msgid "Bind conflict"
msgstr "Conflito de vínculo"

msgid "This key combo is already in use."
msgstr "Esta combinação de teclas já está em uso."

msgid "Send Control+Alt+Del"
msgstr "Enviar Control+Alt+Del"

msgid "Send Control+Alt+Escape"
msgstr "Enviar Control+Alt+Escape"

msgid "Toggle fullscreen"
msgstr "Alternar tela cheia"

msgid "Screenshot"
msgstr "Captura de tela"

msgid "Release mouse pointer"
msgstr "Liberar ponteiro do mouse"

msgid "Toggle pause"
msgstr "Alternar pausa"

msgid "Toggle mute"
msgstr "Alternar mudo"

msgid "Text files"
msgstr "Arquivos de texto"

msgid "ROM files"
msgstr "Arquivos de ROM"

msgid "SoundFont files"
msgstr "Arquivos SoundFont"

msgid "Local Switch"
msgstr "Switch Local"

msgid "Remote Switch"
msgstr "Switch Remoto"

msgid "Switch:"
msgstr "Switch:"

msgid "Hub Mode"
msgstr "Modo Hub"

msgid "Hostname:"
msgstr "Nome do Host:"

msgid "ISA RTC"
msgstr "RTC ISA"

msgid "ISA RAM"
msgstr "RAM ISA"

msgid "ISA ROM"
msgstr "ROM ISA"

msgid "&Wipe NVRAM"
msgstr "&Limpar NVRAM"

msgid "This will delete all NVRAM (and related) files of the virtual machine located in the \"nvr\" subdirectory. You'll have to reconfigure the BIOS (and possibly other devices inside the VM) settings again if applicable.\n\nAre you sure you want to wipe all NVRAM contents of the virtual machine \"%1\"?"
msgstr "Isso irá apagar todos os arquivos NVRAM (e relacionados) da máquina virtual localizada no subdiretório \"nvr\". Você terá que reconfigurar as configurações do BIOS (e possívelmente outros dispositivos dentro da MV) novamente se aplicável.\n\nTem certeza que quer apagar todo o conteúdo NVRAM da máquina virtual \"%1\"?"

msgid "Success"
msgstr "Sucesso"

msgid "Successfully wiped the NVRAM contents of the virtual machine \"%1\""
msgstr "Conteúdo NVRAM da máquina virtual \"%1\" apagado com sucesso"

msgid "An error occurred trying to wipe the NVRAM contents of the virtual machine \"%1\""
msgstr "Um erro ocorreu ao tentar apagar o conteúdo NVRAM da máquina virtual \"%1\""

msgid "%1 VM Manager"
msgstr "Gerenciador de MV do %1"

msgid "%n disk(s)"
msgstr "%1 disco(s)"

msgid "Unknown Status"
msgstr "Estado desconhecido"

msgid "No Machines Found!"
msgstr "Nenhuma Máquina Encontrada!"

msgid "Check for updates on startup"
msgstr "Verificar atualizações ao iniciar"

msgid "Unable to determine release information"
msgstr "Impossível determinar informações do lançamento"

msgid "There was an error checking for updates:\n\n%1\n\nPlease try again later."
msgstr "Ocorreu um erro ao verificar por atualizações:\n\n%1\n\nPor favor tente mais tarde."

msgid "Update check complete"
msgstr "Verificação de atualização completada"

msgid "stable"
msgstr "estável"

msgid "beta"
msgstr "beta"

msgid "You are running the latest %1 version of 86Box: %2"
msgstr "Você está executando a última versão %1 do 86Box: %2"

msgid "version"
msgstr "versão"

msgid "build"
msgstr "compilação"

msgid "You are currently running version <b>%1</b>."
msgstr "Você está executando atualmente a versão <b>%1</b>."

msgid "<b>Version %1</b> is now available."
msgstr "<b>Versão %2</b> está disponível."

msgid "You are currently running build <b>%1</b>."
msgstr "Você está executando atualmente a compilação <b>%1</b>."

msgid "<b>Build %1</b> is now available."
msgstr "<b>Compilação %2</b> está disponível."

msgid "Would you like to visit the download page?"
msgstr "Gostaria de visitar a página de download?"

msgid "Visit download page"
msgstr "Visitar página de download"

msgid "Update check"
msgstr "Verificação de atualização"

msgid "Checking for updates..."
msgstr "Verificando por atualizações.."

msgid "86Box Update"
msgstr "Atualização do 86Box"

msgid "Release notes:"
msgstr "Notas de lançamento:"

msgid "%1 Hz"
msgstr "%1 Hz"

msgid "Virtual machine crash"
msgstr "Falha da máquina virtual"

msgid "The virtual machine \"%1\"'s process has unexpectedly terminated with exit code %2."
msgstr "O processo da máquina virtual \"%1\" terminou inesperadamente com o código de saída %2."

msgid "The system will not be added."
msgstr "O sistema não será adicionado."

msgid "&Update mouse every CPU frame"
<<<<<<< HEAD
msgstr "&Atualiza o estado do mouse em cada quadro do CPU"

msgid "Hue"
msgstr "Matiz"

msgid "Saturation"
msgstr "Saturação"

msgid "Contrast"
msgstr "Contraste"

msgid "Brightness"
msgstr "Brilho"

msgid "Sharpness"
msgstr "Nitidez"

msgid "CGA composite settings..."
msgstr "Configurações compostas CGA..."
=======
msgstr "At&ualiza o estado do mouse em cada quadro do CPU"
>>>>>>> c836f6e1
<|MERGE_RESOLUTION|>--- conflicted
+++ resolved
@@ -2935,8 +2935,7 @@
 msgstr "O sistema não será adicionado."
 
 msgid "&Update mouse every CPU frame"
-<<<<<<< HEAD
-msgstr "&Atualiza o estado do mouse em cada quadro do CPU"
+msgstr "At&ualiza o estado do mouse em cada quadro do CPU"
 
 msgid "Hue"
 msgstr "Matiz"
@@ -2954,7 +2953,4 @@
 msgstr "Nitidez"
 
 msgid "CGA composite settings..."
-msgstr "Configurações compostas CGA..."
-=======
-msgstr "At&ualiza o estado do mouse em cada quadro do CPU"
->>>>>>> c836f6e1
+msgstr "Configurações compostas CGA..."