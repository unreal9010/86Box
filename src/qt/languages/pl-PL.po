msgid ""
msgstr ""
"MIME-Version: 1.0\n"
"Content-Type: text/plain; charset=UTF-8\n"
"Content-Transfer-Encoding: 8bit\n"
"X-Language: pl_PL\n"
"X-Source-Language: en_US\n"

msgid "&Action"
msgstr "&Akcje"

msgid "&Keyboard requires capture"
msgstr "&Klawaitura wymaga przechwytu myszy"

msgid "&Right CTRL is left ALT"
msgstr "&Prawy CTRL to lewy ALT"

msgid "&Hard Reset..."
msgstr "&Twardy reset..."

msgid "&Ctrl+Alt+Del"
msgstr "&Ctrl+Alt+Del"

msgid "Ctrl+Alt+&Esc"
msgstr "Ctrl+Alt+&Esc"

msgid "&Pause"
msgstr "&Pauza"

msgid "E&xit..."
msgstr "W&yjdź..."

msgid "&View"
msgstr "&Widok"

msgid "&Hide status bar"
msgstr "&Ukryj pasek statusu"

msgid "Hide &toolbar"
msgstr "Ukryj &pasek narzędzi"

msgid "&Resizeable window"
msgstr "&Okno o zmiennym rozmiarze"

msgid "R&emember size && position"
msgstr "P&amiętaj rozmiar &i pozycję"

msgid "Re&nderer"
msgstr "Re&nderer"

msgid "&Qt (Software)"
msgstr "&Qt (programowy)"

msgid "Qt (&OpenGL)"
msgstr "Qt (&OpenGL)"

msgid "Open&GL (3.0 Core)"
msgstr "Open&GL (3.0 Core)"

msgid "&VNC"
msgstr "&VNC"

msgid "Specify dimensions..."
msgstr "Określ wymiary..."

msgid "F&orce 4:3 display ratio"
msgstr "&Wymuś proporcje wyświetlania 4:3"

msgid "&Window scale factor"
msgstr "Współ&czynnik skalowania okna"

msgid "&0.5x"
msgstr "&0.5x"

msgid "&1x"
msgstr "&1x"

msgid "1.&5x"
msgstr "1.&5x"

msgid "&2x"
msgstr "&2x"

msgid "&3x"
msgstr "&3x"

msgid "&4x"
msgstr "&4x"

msgid "&5x"
msgstr "&5x"

msgid "&6x"
msgstr "&6x"

msgid "&7x"
msgstr "&7x"

msgid "&8x"
msgstr "&8x"

msgid "Filter method"
msgstr "Metoda filtrowania"

msgid "&Nearest"
msgstr "&Najbliższa"

msgid "&Linear"
msgstr "&Liniowa"

msgid "Hi&DPI scaling"
msgstr "Skalowanie Hi&DPI"

msgid "&Fullscreen"
msgstr "&Pełny ekran"

msgid "Fullscreen &stretch mode"
msgstr "Tryb rozciągania na pełnym ekranie"

msgid "&Full screen stretch"
msgstr "&Rozciągnij na pełny ekran"

msgid "&4:3"
msgstr "&4:3"

msgid "&Square pixels (Keep ratio)"
msgstr "&Kwadratowe piksele (Zachowaj proporcje)"

msgid "&Integer scale"
msgstr "&Skalowanie całkowite"

msgid "4:&3 Integer scale"
msgstr "Skalowanie całkowite 4:&3"

msgid "E&GA/(S)VGA settings"
msgstr "Ustawienia E&GA/(S)VGA"

msgid "&Inverted VGA monitor"
msgstr "&Odwrócony monitor VGA"

msgid "VGA screen &type"
msgstr "Rodzaj ekranu &VGA"

msgid "RGB &Color"
msgstr "RGB - &Kolorowy"

msgid "RGB (no brown)"
msgstr "RGB (bez brązowego)"

msgid "&RGB Grayscale"
msgstr "&RGB - Skala odcieni szarości"

msgid "Generic RGBI color monitor"
msgstr "Generyczny kolorowy monitor RGBI"

msgid "&Amber monitor"
msgstr "&Bursztynowy monitor"

msgid "&Green monitor"
msgstr "&Zielony monitor"

msgid "&White monitor"
msgstr "&Biały monitor"

msgid "Grayscale &conversion type"
msgstr "Typ konwersji &w skali odcieni szarości"

msgid "BT&601 (NTSC/PAL)"
msgstr "BT&601 (NTSC/PAL)"

msgid "BT&709 (HDTV)"
msgstr "BT&709 (HDTV)"

msgid "&Average"
msgstr "&Średnia"

msgid "CGA/PCjr/Tandy/E&GA/(S)VGA overscan"
msgstr "Overscan dla CGA/PCjr/Tandy/E&GA/(S)VGA"

msgid "Change contrast for &monochrome display"
msgstr "Zmień kontrast dla ekranu &monochromatycznego"

msgid "&Media"
msgstr "N&ośnik"

msgid "&Tools"
msgstr "&Narzędzia"

msgid "&Settings..."
msgstr "&Ustawienia..."

msgid "&Update status bar icons"
msgstr "&Aktualizuj ikony na pasku statusu"

msgid "Take s&creenshot"
msgstr "Zrób &zrzut ekranu"

msgid "S&ound"
msgstr "Dź&więk"

msgid "&Preferences..."
msgstr "&Preferencje..."

msgid "Enable &Discord integration"
msgstr "Włącz integrację z &Discordem"

msgid "Sound &gain..."
msgstr "Wzmocnienie &dźwięku..."

msgid "Begin trace"
msgstr "Rozpocznij śledzenie"

msgid "End trace"
msgstr "Zakończ śledzenie"

msgid "&Help"
msgstr "&Pomoc"

msgid "&Documentation..."
msgstr "&Dokumentacja..."

msgid "&About 86Box..."
msgstr "&O 86Boxie..."

msgid "&New image..."
msgstr "&Nowy obraz..."

msgid "&Existing image..."
msgstr "&Istniejący obraz..."

msgid "Existing image (&Write-protected)..."
msgstr "Istniejący obraz (&Chroniony przed zapisem)..."

msgid "&Record"
msgstr "&Nagraj"

msgid "&Play"
msgstr "&Odtwórz"

msgid "&Rewind to the beginning"
msgstr "&Przewiń do początku"

msgid "&Fast forward to the end"
msgstr "&Przewiń do końca"

msgid "E&ject"
msgstr "W&yjmij"

msgid "&Image..."
msgstr "&Obraz..."

msgid "E&xport to 86F..."
msgstr "E&ksportuj do 86F..."

msgid "&Mute"
msgstr "&Wycisz"

msgid "E&mpty"
msgstr "P&usty"

msgid "Reload previous image"
msgstr "Przeładuj poprzedni obraz"

msgid "&Folder..."
msgstr "&Folder..."

msgid "Target &framerate"
msgstr "Docelowa &liczba klatek na sekundę"

msgid "&Sync with video"
msgstr "&Zsynchronizuj z obrazem"

msgid "&25 fps"
msgstr "&25 fps"

msgid "&30 fps"
msgstr "&30 fps"

msgid "&50 fps"
msgstr "&50 fps"

msgid "&60 fps"
msgstr "&60 fps"

msgid "&75 fps"
msgstr "&75 fps"

msgid "&VSync"
msgstr "&VSync"

msgid "&Select shader..."
msgstr "&Wybierz shader..."

msgid "&Remove shader"
msgstr "&Usuń shader"

msgid "Preferences"
msgstr "Preferencje"

msgid "Sound Gain"
msgstr "Wzmocnienie dźwięku"

msgid "New Image"
msgstr "Nowy obraz"

msgid "Settings"
msgstr "Ustawienia"

msgid "Specify Main Window Dimensions"
msgstr "Określ rozmiary okna"

msgid "OK"
msgstr "OK"

msgid "Cancel"
msgstr "Anuluj"

msgid "&Default"
msgstr "&Domyślny"

msgid "Language:"
msgstr "Język:"

msgid "Gain"
msgstr "Wzmacniacz"

msgid "File name:"
msgstr "Nazwa pliku:"

msgid "Disk size:"
msgstr "Rozmiar dysku:"

msgid "RPM mode:"
msgstr "Tryb RPM:"

msgid "Progress:"
msgstr "Postęp:"

msgid "Width:"
msgstr "Szerokość:"

msgid "Height:"
msgstr "Wysokość:"

msgid "Lock to this size"
msgstr "Stały rozmiar"

msgid "Machine type:"
msgstr "Rodzaj maszyny:"

msgid "Machine:"
msgstr "Maszyna:"

msgid "Configure"
msgstr "Konfiguruj"

msgid "CPU type:"
msgstr "Rodzaj procesora:"

msgid "Speed:"
msgstr "Szybkość:"

msgid "Frequency:"
msgstr "Taktowanie:"

msgid "FPU:"
msgstr "Jednostka FPU:"

msgid "Wait states:"
msgstr "Stany oczekiwania:"

msgid "MB"
msgstr "MB"

msgid "Memory:"
msgstr "Pamięć:"

msgid "Time synchronization"
msgstr "Synchronizacja czasu"

msgid "Disabled"
msgstr "Wyłączona"

msgid "Enabled (local time)"
msgstr "Włączona (czas lokalny)"

msgid "Enabled (UTC)"
msgstr "Włączona (UTC)"

msgid "Dynamic Recompiler"
msgstr "Dynamiczny rekompilator"

msgid "CPU frame size"
msgstr "Rozmiar ramki CPU"

msgid "Larger frames (less smooth)"
msgstr "Większe ramki (mniej płynne)"

msgid "Smaller frames (smoother)"
msgstr "Mniejsze ramki (płynniejsze)"

msgid "Video:"
msgstr "Wideo:"

msgid "Video #2:"
msgstr "Wideo 2:"

msgid "Voodoo 1 or 2 Graphics"
msgstr "Grafika Voodoo 1 lub 2"

msgid "IBM 8514/A Graphics"
msgstr "Grafika IBM 8514/A"

msgid "XGA Graphics"
msgstr "Grafika XGA"

msgid "Keyboard:"
msgstr "Klawiatura:"

msgid "Mouse:"
msgstr "Mysz:"

msgid "Joystick:"
msgstr "Joystick:"

msgid "Joystick 1..."
msgstr "Joystick 1..."

msgid "Joystick 2..."
msgstr "Joystick 2..."

msgid "Joystick 3..."
msgstr "Joystick 3..."

msgid "Joystick 4..."
msgstr "Joystick 4..."

msgid "Sound card #1:"
msgstr "Karta dźwiękowa nr 1:"

msgid "Sound card #2:"
msgstr "Karta dźwiękowa nr 2:"

msgid "Sound card #3:"
msgstr "Karta dźwiękowa nr 3:"

msgid "Sound card #4:"
msgstr "Karta dźwiękowa nr 4:"

msgid "MIDI Out Device:"
msgstr "Urządzenie wyjściowe MIDI:"

msgid "MIDI In Device:"
msgstr "Urządzenie wejściowe MIDI:"

msgid "Standalone MPU-401"
msgstr "Samodzielne urządzenie MPU-401"

msgid "Use FLOAT32 sound"
msgstr "Użyj dźwięku FLOAT32"

msgid "FM synth driver"
msgstr "Sterownik syntezy FM"

msgid "Nuked (more accurate)"
msgstr "Nuked (dokładniejszy)"

msgid "YMFM (faster)"
msgstr "YMFM (szybszy)"

msgid "COM1 Device:"
msgstr "Urządzenie COM1:"

msgid "COM2 Device:"
msgstr "Urządzenie COM2:"

msgid "COM3 Device:"
msgstr "Urządzenie COM3:"

msgid "COM4 Device:"
msgstr "Urządzenie COM4:"

msgid "LPT1 Device:"
msgstr "Urządzenie LPT1:"

msgid "LPT2 Device:"
msgstr "Urządzenie LPT2:"

msgid "LPT3 Device:"
msgstr "Urządzenie LPT3:"

msgid "LPT4 Device:"
msgstr "Urządzenie LPT4:"

msgid "Serial port 1"
msgstr "Port szeregowy 1"

msgid "Serial port 2"
msgstr "Port szeregowy 2"

msgid "Serial port 3"
msgstr "Port szeregowy 3"

msgid "Serial port 4"
msgstr "Port Szeregowy 4"

msgid "Parallel port 1"
msgstr "Port równoległy 1"

msgid "Parallel port 2"
msgstr "Port równoległy 2"

msgid "Parallel port 3"
msgstr "Port równoległy 3"

msgid "Parallel port 4"
msgstr "Port równoległy 4"

msgid "FD Controller:"
msgstr "Kontroler dyskietek:"

msgid "CD-ROM Controller:"
<<<<<<< HEAD
msgstr "Kontroler CD-ROM:"
=======
msgstr ""
>>>>>>> 2bbc35be

msgid "Tertiary IDE Controller"
msgstr "Trzeciorzędny kontroler IDE"

msgid "Quaternary IDE Controller"
msgstr "Czwartorzędny kontroler IDE"

msgid "Hard disk"
msgstr "Dysk twardy"

msgid "SCSI"
msgstr "SCSI"

msgid "Controller 1:"
msgstr "Kontroler 1:"

msgid "Controller 2:"
msgstr "Kontroler 2:"

msgid "Controller 3:"
msgstr "Kontroler 3:"

msgid "Controller 4:"
msgstr "Kontroler 4:"

msgid "Cassette"
msgstr "Kaseta"

msgid "Hard disks:"
msgstr "Dyski twarde:"

msgid "Firmware Version"
<<<<<<< HEAD
msgstr "Wersja firmware'u"
=======
msgstr ""
>>>>>>> 2bbc35be

msgid "&New..."
msgstr "&Nowy..."

msgid "&Existing..."
msgstr "&Istniejący..."

msgid "&Remove"
msgstr "&Usuń"

msgid "Bus:"
msgstr "Magistrala:"

msgid "Channel:"
msgstr "Kanał:"

msgid "ID:"
msgstr "ID:"

msgid "&Specify..."
msgstr "&Określ..."

msgid "Sectors:"
msgstr "Sektory:"

msgid "Heads:"
msgstr "Głowice:"

msgid "Cylinders:"
msgstr "Cylindry:"

msgid "Size (MB):"
msgstr "Rozmiar (MB):"

msgid "Type:"
msgstr "Rodzaj:"

msgid "Image Format:"
msgstr "Format obrazu:"

msgid "Block Size:"
msgstr "Rozmiar bloku:"

msgid "Floppy drives:"
msgstr "Napędy dyskietek:"

msgid "Turbo timings"
msgstr "Timing Turbo"

msgid "Check BPB"
msgstr "Sprawdzaj BPB"

msgid "CD-ROM drives:"
msgstr "Napędy CD-ROM:"

msgid "MO drives:"
msgstr "Napędy MO:"

msgid "Removable disk drives:"
msgstr "Stacje dysków wymiennych:"

msgid "ZIP 250"
msgstr "ZIP 250"

msgid "ISA RTC:"
msgstr "ISA RTC:"

msgid "ISA Memory Expansion"
msgstr "Rozszerzenie pamięci ISA"

msgid "ISA ROM Cards"
msgstr "Karty ROM ISA"

msgid "Card 1:"
msgstr "Karta 1:"

msgid "Card 2:"
msgstr "Karta 2:"

msgid "Card 3:"
msgstr "Karta 3:"

msgid "Card 4:"
msgstr "Karta 4:"

msgid "Board 1"
msgstr "Płyta 1"

msgid "Board 2"
msgstr "Płyta 2"

msgid "Board 3"
msgstr "Płyta 3"

msgid "Board 4"
msgstr "Płyta 4"

msgid "Generic ISA ROM Board"
msgstr "Generyczna płyta ROM ISA"

msgid "Generic Dual ISA ROM Board"
msgstr "Generyczna podwójna płyta ROM ISA"

msgid "Generic Quad ISA ROM Board"
msgstr "Generyczna poczwórna płyta ROM ISA"

msgid "ISABugger device"
msgstr "Urządzenie ISABugger"

msgid "POST card"
msgstr "Karta POST"

msgid "86Box"
msgstr "86Box"

msgid "Error"
msgstr "Błąd"

msgid "Fatal error"
msgstr "Fatalny błąd"

msgid " - PAUSED"
msgstr " - PAUZA"

msgid "Speed"
msgstr "Szybkość"

msgid "Removable disk %1 (%2): %3"
msgstr "Dysk wymienny %1 (%2): %3"

msgid "Removable disk images"
msgstr "Obrazy dysków wymiennych"

msgid "Image %1"
msgstr "Obraz %1"

msgid "86Box could not find any usable ROM images.\n\nPlease <a href=\"https://github.com/86Box/roms/releases/latest\">download</a> a ROM set and extract it into the \"roms\" directory."
msgstr "86Box nie może znaleźć obrazów ROM nadających się do użytku.\n\nProszę pobrać zestaw obrazów ROM ze strony <a href=\"https://github.com/86Box/roms/releases/latest\">download</a>, i rozpakować je do katalogu \"roms\"."

msgid "(empty)"
msgstr "(pusty)"

msgid "All files"
msgstr "Wszystkie pliki"

msgid "Turbo"
msgstr "Turbo"

msgid "On"
msgstr "Włącz"

msgid "Off"
msgstr "Wyłącz"

msgid "All images"
msgstr "Wszystkie obrazy"

msgid "Basic sector images"
msgstr "Podstawowe obrazy sektorów"

msgid "Surface images"
msgstr "Obrazy powierzchni"

msgid "Machine \"%hs\" is not available due to missing ROMs in the roms/machines directory. Switching to an available machine."
msgstr "Maszyna \"%hs\" nie jest dostępna, ponieważ brakuje ROM-ów w katalogu roms/machines. Przełączanie na dostępną maszynę."

msgid "Video card \"%hs\" is not available due to missing ROMs in the roms/video directory. Switching to an available video card."
msgstr "Karta wideo \"%hs\" nie jest dostępna, ponieważ brakuje ROM-ów w katalogu roms/video. Przełączanie na dostępną kartę graficzną."

msgid "Video card #2 \"%hs\" is not available due to missing ROMs in the roms/video directory. Disabling the second video card."
msgstr "Karta wideo 2 \"%hs\" nie jest dostępna, ponieważ brakuje ROM-ów w katalogu roms/video. Wyłączenie drugiej karty graficznej."

msgid "Device \"%hs\" is not available due to missing ROMs. Ignoring the device."
msgstr "Urządzenie \"%hs\" nie jest dostępne, ponieważ brakuje ROM-ów. Ignorowanie urządzenia."

msgid "Machine"
msgstr "Maszyna"

msgid "Display"
msgstr "Ekran"

msgid "Input devices"
msgstr "Urządzenia wejściowe"

msgid "Sound"
msgstr "Dźwięk"

msgid "Network"
msgstr "Sieć"

msgid "Ports (COM & LPT)"
msgstr "Porty (COM & LPT)"

msgid "Storage controllers"
msgstr "Kontrolery pamięci masowej"

msgid "Hard disks"
msgstr "Dyski twarde"

msgid "Floppy & CD-ROM drives"
msgstr "Napędy dyskietek i CD-ROM"

msgid "Other removable devices"
msgstr "Inne urządzenia wymienne"

msgid "Other peripherals"
msgstr "Inne urządzenia peryferyjne"

msgid "Click to capture mouse"
msgstr "Kliknij, by przechwycić mysz"

msgid "Press %1 to release mouse"
msgstr "Naciśnij %1, by wypuścić mysz"

msgid "Press %1 or middle button to release mouse"
msgstr "Naciśnij %1 lub środkowy przycisk, by wypuścić mysz"

msgid "Bus"
msgstr "Magistrala"

msgid "File"
msgstr "Plik"

msgid "C"
msgstr "C"

msgid "H"
msgstr "H"

msgid "S"
msgstr "S"

msgid "KB"
msgstr "KB"

msgid "Default"
msgstr "Domyślny"

msgid "%1 Wait state(s)"
msgstr "%1 stan(y/ów) oczekiwania"

msgid "Type"
msgstr "Rodzaj"

msgid "No PCap devices found"
msgstr "Nie znaleziono urządzeń PCap"

msgid "Invalid PCap device"
msgstr "Nieprawidłowe urządzenie PCap"

msgid "2-axis, 2-button joystick(s)"
msgstr "Joysticki 2-osiowe, 2-przyciskowe"

msgid "2-axis, 4-button joystick"
msgstr "Joystick 2-osiowy, 4-przyciskowy"

msgid "2-axis, 6-button joystick"
msgstr "Joystick 2-osiowy, 6-przyciskowy"

msgid "2-axis, 8-button joystick"
msgstr "Joystick 2-osiowy, 8-przyciskowy"

msgid "3-axis, 2-button joystick"
msgstr "Joystick 3-osiowy, 2-przyciskowy"

msgid "3-axis, 4-button joystick"
msgstr "Joystick 3-osiowy, 4-przyciskowy"

msgid "4-axis, 4-button joystick"
msgstr "Joystick 4-osiowy, 4-przyciskowy"

msgid "CH Flightstick Pro"
msgstr "CH Flightstick Pro"

msgid "CH Flightstick Pro + CH Pedals"
msgstr "CH Flightstick Pro + CH Pedals"

msgid "Microsoft SideWinder Pad"
msgstr "Microsoft SideWinder Pad"

msgid "Thrustmaster Flight Control System"
msgstr "Thrustmaster Flight Control System"

msgid "Thrustmaster FCS + Rudder Control System"
msgstr "Thrustmaster FCS + Rudder Control System"

msgid "2-button gamepad(s)"
msgstr "Pad(y) z dwoma przyciskami"

msgid "2-button flight yoke"
msgstr "Wolant z dwoma przyciskami"

msgid "4-button gamepad"
msgstr "Pad z czterema przyciskami"

msgid "4-button flight yoke"
msgstr "Wolant z czterema przyciskami"

msgid "2-button flight yoke with throttle"
msgstr "Wolant z dwoma przyciskami i przepustnicą"

msgid "4-button flight yoke with throttle"
msgstr "Wolant z czterema przyciskami i przepustnicą"

msgid "Win95 Steering Wheel (3-axis, 4-button)"
msgstr "Kierownica Win95 (3 osie, 4 przyciski)"

msgid "None"
msgstr "Żaden"

msgid "%1 MB (CHS: %2, %3, %4)"
msgstr "%1 MB (CHS: %2, %3, %4)"

msgid "Floppy %1 (%2): %3"
msgstr "Dyskietka %1 (%2): %3"

msgid "Advanced sector images"
msgstr "Zaawansowane obrazy sektorów"

msgid "Flux images"
msgstr "Obrazy flux"

msgid "Are you sure you want to hard reset the emulated machine?"
msgstr "Czy na pewno chcesz wykonać twardy reset emulowanej maszyny?"

msgid "Are you sure you want to exit 86Box?"
msgstr "Czy na pewno chcesz zakończyć 86Box?"

msgid "Unable to initialize Ghostscript"
msgstr "Nie można zainicjować Ghostscriptu"

msgid "Unable to initialize GhostPCL"
msgstr "Nie można zainicjować GhostPCL"

msgid "MO %1 (%2): %3"
msgstr "MO %1 (%2): %3"

msgid "MO images"
msgstr "Obrazy MO"

msgid "Welcome to 86Box!"
msgstr "Witamy w 86Boxie!"

msgid "Internal device"
msgstr "Urządzenie wewnętrzne"

msgid "Exit"
msgstr "Zakończ"

msgid "No ROMs found"
msgstr "Nie znaleziono ROM-ów"

msgid "Do you want to save the settings?"
msgstr "Czy chcesz zapisać ustawienia?"

msgid "This will hard reset the emulated machine."
msgstr "To spowoduje twardy reset wirtualnej maszyny."

msgid "Save"
msgstr "Zapisz"

msgid "About 86Box"
msgstr "O 86Box"

msgid "86Box v"
msgstr "86Box v"

msgid "An emulator of old computers\n\nAuthors: Miran Grča (OBattler), RichardG867, Jasmine Iwanek, TC1995, coldbrewed, Teemu Korhonen (Manaatti), Joakim L. Gilje, Adrien Moulin (elyosh), Daniel Balsom (gloriouscow), Cacodemon345, Fred N. van Kempen (waltje), Tiseno100, reenigne, and others.\n\nWith previous core contributions from Sarah Walker, leilei, JohnElliott, greatpsycho, and others.\n\nReleased under the GNU General Public License version 2 or later. See LICENSE for more information."
msgstr "Emulator starych komputerów\n\nAutorzy: Miran Grča (OBattler), RichardG867, Jasmine Iwanek, TC1995, coldbrewed, Teemu Korhonen (Manaatti), Joakim L. Gilje, Adrien Moulin (elyosh), Daniel Balsom (gloriouscow), Cacodemon345, Fred N. van Kempen (waltje), Tiseno100, reenigne, i inni.\n\nZ wcześniejszym wkładem od Sarah Walker, leilei, JohnElliott, greatpsycho i innych.\n\nPrzetłumaczony przez: Fanta-Shokata, Lili1228\n\nWydany na licencji GNU General Public License w wersji 2 lub nowszej. Zobacz LICENSE aby uzyskać więcej informacji."

msgid "Hardware not available"
msgstr "Sprzęt niedostępny"

msgid "Make sure %1 is installed and that you are on a %1-compatible network connection."
msgstr "Sprawdź, czy %1 jest zainstalowany i czy posiadasz połączenie sieciowe kompatybilne z %1."

msgid "Invalid configuration"
msgstr "Nieprawidłowa konfiguracja"

msgid "%1 is required for automatic conversion of PostScript files to PDF.\n\nAny documents sent to the generic PostScript printer will be saved as PostScript (.ps) files."
msgstr "%1 jest wymagany do automatycznej konwersji plików PostScript do PDF.\n\nDokumenty wysłane do generycznej drukarki PostScript zostaną zapisane jako pliki PostScript (.ps)."

msgid "%1 is required for automatic conversion of PCL files to PDF.\n\nAny documents sent to the generic PCL printer will be saved as Printer Command Language (.pcl) files."
msgstr "%1 jest wymagany do automatycznej konwersji plików PCL do PDF.\n\nDokumenty wysłane do generycznej drukarki PCL zostaną zapisane jako pliki Printer Command Language (.pcl)."

msgid "Don't show this message again"
msgstr "Nie pokazuj więcej tego komunikatu"

msgid "Don't exit"
msgstr "Nie kończ"

msgid "Reset"
msgstr "Resetuj"

msgid "Don't reset"
msgstr "Nie resetuj"

msgid "CD-ROM images"
msgstr "Obrazy CD-ROM"

msgid "%1 Device Configuration"
msgstr "Konfiguracja urządzenia %1"

msgid "Monitor in sleep mode"
msgstr "Monitor w trybie czuwania"

msgid "GLSL shaders"
msgstr "Shadery GLSL"

msgid "You are loading an unsupported configuration"
msgstr "Wczytujesz nieobsługiwaną konfigurację"

msgid "CPU type filtering based on selected machine is disabled for this emulated machine.\n\nThis makes it possible to choose a CPU that is otherwise incompatible with the selected machine. However, you may run into incompatibilities with the machine BIOS or other software.\n\nEnabling this setting is not officially supported and any bug reports filed may be closed as invalid."
msgstr "Filtrowanie rodzaju procesora na podstawie wybranej maszyny jest wyłączone dla tej emulowanej maszyny.\n\nPozwala to na wybór procesora, który jest niekompatybilny z wybraną maszyną, jednak możesz napotkać niezgodności z BIOS-em maszyny lub innym oprogramowaniem.\n\nAktywacja tego ustawienia nie jest wspierana i każde zgłoszenie błędu może zostać zamknięte jako nieprawidłowe."

msgid "Continue"
msgstr "Kontynuuj"

msgid "Cassette: %1"
msgstr "Kaseta: %1"

msgid "Cassette images"
msgstr "Obrazy kaset"

msgid "Cartridge %1: %2"
msgstr "Kartridż %1: %2"

msgid "Cartridge images"
msgstr "Obrazy kartridżów"

msgid "Resume execution"
msgstr "Wznów wykonywanie"

msgid "Pause execution"
msgstr "Zatrzymaj wykonywanie"

msgid "Press Ctrl+Alt+Del"
msgstr "Naciśnij Ctrl+Alt+Del"

msgid "Press Ctrl+Alt+Esc"
msgstr "Naciśnij Ctrl+Alt+Esc"

msgid "Hard reset"
msgstr "Twardy reset"

msgid "ACPI shutdown"
msgstr "Wyłączenie ACPI"

msgid "Hard disk (%1)"
msgstr "Dysk twardy (%1)"

msgid "MFM/RLL or ESDI CD-ROM drives never existed"
msgstr "Napędy CD-ROM MFM/RLL lub ESDI nigdy nie istniały"

msgid "Custom..."
msgstr "Niestandardowy..."

msgid "Custom (large)..."
msgstr "Niestandardowy (duży)..."

msgid "Add New Hard Disk"
msgstr "Dodaj nowy dysk twardy"

msgid "Add Existing Hard Disk"
msgstr "Dodaj istniejący dysk twardy"

msgid "HDI disk images cannot be larger than 4 GB."
msgstr "Obrazy dysków HDI nie mogą być większe niż 4 GB."

msgid "Disk images cannot be larger than 127 GB."
msgstr "Obrazy dysków nie mogą być większe niż 127 GB."

msgid "Hard disk images"
msgstr "Obrazy dysku twardego"

msgid "Unable to read file"
msgstr "Nie można odczytać pliku"

msgid "Unable to write file"
msgstr "Nie można zapisać pliku"

msgid "HDI or HDX images with a sector size other than 512 are not supported."
msgstr "Obrazy HDI lub HDX z rozmiarem sektora innym niż 512 nie są wspierane."

msgid "Disk image file already exists"
msgstr "Plik obrazu dysku już istnieje"

msgid "Please specify a valid file name."
msgstr "Określ prawidłową nazwę pliku."

msgid "Disk image created"
msgstr "Utworzono obraz dysku"

msgid "Make sure the file exists and is readable."
msgstr "Sprawdź, czy plik istnieje i nadaje się do odczytu."

msgid "Make sure the file is being saved to a writable directory."
msgstr "Sprawdź, czy plik jest zapiyswany w katalogu z możliwością zapisu."

msgid "Disk image too large"
msgstr "Obraz dysku jest za duży"

msgid "Remember to partition and format the newly-created drive."
msgstr "Nie zapomnij o partycjonowaniu i sformatowaniu nowo utworzonego dysku."

msgid "The selected file will be overwritten. Are you sure you want to use it?"
msgstr "Wybrany plik zostanie nadpisany. Czy na pewno chcesz użyć tego pliku?"

msgid "Unsupported disk image"
msgstr "Niewspierany obraz dysku"

msgid "Overwrite"
msgstr "Nadpisz"

msgid "Don't overwrite"
msgstr "Nie nadpisuj"

msgid "Raw image"
msgstr "Surowy obraz"

msgid "HDI image"
msgstr "Obraz HDI"

msgid "HDX image"
msgstr "Obraz HDX"

msgid "Fixed-size VHD"
msgstr "VHD o stałym rozmiarze"

msgid "Dynamic-size VHD"
msgstr "VHD o dynamicznym rozmiarze"

msgid "Differencing VHD"
msgstr "VHD różnicujący"

msgid "(N/A)"
msgstr "(nd.)"

msgid "Raw image (.img)"
msgstr "Surowy obraz (.img)"

msgid "HDI image (.hdi)"
msgstr "Obraz HDI (.hdi)"

msgid "HDX image (.hdx)"
msgstr "Obraz HDX (.hdx)"

msgid "Fixed-size VHD (.vhd)"
msgstr "VHD o stałym rozmiarze (.vhd)"

msgid "Dynamic-size VHD (.vhd)"
msgstr "VHD o dynamicznym rozmiarze (.vhd)"

msgid "Differencing VHD (.vhd)"
msgstr "VHD różnicowy (.vhd)"

msgid "Large blocks (2 MB)"
msgstr "Duże bloki (2 MB)"

msgid "Small blocks (512 KB)"
msgstr "Małe bloki (512 KB)"

msgid "VHD files"
msgstr "Pliki VHD"

msgid "Select the parent VHD"
msgstr "Wybierz nadrzędny plik VHD"

msgid "This could mean that the parent image was modified after the differencing image was created.\n\nIt can also happen if the image files were moved or copied, or by a bug in the program that created this disk.\n\nDo you want to fix the timestamps?"
msgstr "Może to oznaczać, że obraz nadrzędny został zmodyfikowany po utworzeniu obrazu różnicowego.\n\nMoże się to również zdarzyć, jeśli pliki obrazów zostały przeniesione lub skopiowane, lub wystąpił błąd w programie, który utworzył ten dysk.\n\nCzy chcesz naprawić sygnatury czasowe?"

msgid "Parent and child disk timestamps do not match"
msgstr "Sygnatury czasowe dysku nadrzędnego i podrzędnego nie zgadzają się"

msgid "Could not fix VHD timestamp."
msgstr "Nie można naprawić sygnatury czasowej VHD."

msgid "MFM/RLL"
msgstr "MFM/RLL"

msgid "XTA"
msgstr "XTA"

msgid "ESDI"
msgstr "ESDI"

msgid "IDE"
msgstr "IDE"

msgid "ATAPI"
msgstr "ATAPI"

msgid "CD-ROM %1 (%2): %3"
msgstr "CD-ROM %1 (%2): %3"

msgid "160 KB"
msgstr "160 KB"

msgid "180 KB"
msgstr "180 KB"

msgid "320 KB"
msgstr "320 KB"

msgid "360 KB"
msgstr "360 KB"

msgid "640 KB"
msgstr "640 KB"

msgid "720 KB"
msgstr "720 KB"

msgid "1.2 MB"
msgstr "1,2 MB"

msgid "1.25 MB"
msgstr "1,25 MB"

msgid "1.44 MB"
msgstr "1,44 MB"

msgid "DMF (cluster 1024)"
msgstr "DMF (klaster 1024)"

msgid "DMF (cluster 2048)"
msgstr "DMF (klaster 2048)"

msgid "2.88 MB"
msgstr "2,88 MB"

msgid "ZIP 100"
msgstr "ZIP 100"

msgid "3.5\" 128 MB (ISO 10090)"
msgstr "3.5\" 128 MB (ISO 10090)"

msgid "3.5\" 230 MB (ISO 13963)"
msgstr "3.5\" 230 MB (ISO 13963)"

msgid "3.5\" 540 MB (ISO 15498)"
msgstr "3.5\" 540 MB (ISO 15498)"

msgid "3.5\" 640 MB (ISO 15498)"
msgstr "3.5\" 640 MB (ISO 15498)"

msgid "3.5\" 1.3 GB (GigaMO)"
msgstr "3.5\" 1,3 GB (GigaMO)"

msgid "3.5\" 2.3 GB (GigaMO 2)"
msgstr "3.5\" 2,3 GB (GigaMO 2)"

msgid "5.25\" 600 MB"
msgstr "5.25\" 600 MB"

msgid "5.25\" 650 MB"
msgstr "5.25\" 650 MB"

msgid "5.25\" 1 GB"
msgstr "5.25\" 1 GB"

msgid "5.25\" 1.3 GB"
msgstr "5.25\" 1,3 GB"

msgid "Perfect RPM"
msgstr "Idealne obroty"

msgid "1% below perfect RPM"
msgstr "1% poniżej idealnych obrotów"

msgid "1.5% below perfect RPM"
msgstr "1.5% poniżej idealnych obrotów"

msgid "2% below perfect RPM"
msgstr "2% poniżej idealnych obrotów"

msgid "(System Default)"
msgstr "(Domyślne ustawienie systemowe)"

msgid "Failed to initialize network driver"
msgstr "Nie udało się zainicjować sterownika sieciowego"

msgid "The network configuration will be switched to the null driver"
msgstr "Konfiguracja sieci zostanie przełączona na sterownik null"

msgid "Mouse sensitivity:"
msgstr "Czułość myszy:"

msgid "Select media images from program working directory"
msgstr "Wybór obrazów nośników z katalogu roboczego programu"

msgid "PIT mode:"
msgstr "Tryb PIT:"

msgid "Auto"
msgstr "Automatyczny"

msgid "Slow"
msgstr "Powolny"

msgid "Fast"
msgstr "Szybki"

msgid "&Auto-pause on focus loss"
msgstr "&Automatyczna pauza po utracie fokusu"

msgid "WinBox is no longer supported"
msgstr "WinBox nie jest już wspierany"

msgid "Development of the WinBox manager stopped in 2022 due to a lack of maintainers. As we direct our efforts towards making 86Box even better, we have made the decision to no longer support WinBox as a manager.\n\nNo further updates will be provided through WinBox, and you may encounter incorrect behavior should you continue using it with newer versions of 86Box. Any bug reports related to WinBox behavior will be closed as invalid.\n\nGo to 86box.net for a list of other managers you can use."
msgstr "Menedżer WinBox przestał być rozwijany w 2022 roku z powodu braku opiekunów. Ponieważ kierujemy nasze wysiłki na uczynienie 86Box jeszcze lepszym, podjęliśmy decyzję o zaprzestaniu wspierania WinBox jako menedżera.\n\nŻadne dalsze aktualizacje nie będą dostarczane za pośrednictwem WinBoxa i możesz napotkać nieprawidłowe zachowanie, jeśli będziesz go nadal używać z nowszymi wersjami 86Box. Wszelkie zgłoszenia błędów związane z działaniem WinBox zostaną zamknięte jako nieważne.\n\nLista innych menedżerów, z których można korzystać, znajduje się na stronie 86box.net."

msgid "Generate"
msgstr "Generuj"

msgid "Joystick configuration"
msgstr "Konfiguracja joysticka"

msgid "Device"
msgstr "Urządzenie"

msgid "%1 (X axis)"
msgstr "%1 (oś X)"

msgid "%1 (Y axis)"
msgstr "%1 (oś Y)"

msgid "MCA devices"
msgstr "Urządzenia MCA"

msgid "List of MCA devices:"
msgstr "Lista urządzeń MCA:"

msgid "Tablet tool"
msgstr "Narzędzie do tabletów"

msgid "Qt (OpenGL &ES)"
msgstr "Qt (OpenGL &ES)"

msgid "About Qt"
msgstr "O Qt"

msgid "MCA devices..."
msgstr "Urządzenia MCA..."

msgid "Show non-primary monitors"
msgstr "Pokaż monitory inne niż podstawowe"

msgid "Open screenshots folder..."
msgstr "Otwórz folder zrzutów ekranu..."

msgid "Apply fullscreen stretch mode when maximized"
msgstr "Zastosowanie trybu rozciągania na pełnym ekranie w stanie zmaksymalizowanym"

msgid "Cursor/Puck"
msgstr "Kursor/krążek"

msgid "Pen"
msgstr "Pióro"

msgid "Host CD/DVD Drive (%1:)"
msgstr "Napęd CD/DVD hosta (%1:)"

msgid "&Connected"
msgstr "&Podłączone"

msgid "Clear image history"
msgstr "Wyczyść historię obrazów"

msgid "Create..."
msgstr "Stwórz..."

msgid "Host CD/DVD Drive (%1)"
msgstr "Napęd CD/DVD hosta (%1)"

msgid "Unknown Bus"
msgstr "Nieznana magistrala"

msgid "Null Driver"
msgstr "Null Driver"

msgid "NIC %1 (%2) %3"
msgstr "NIC %1 (%2) %3"

msgid "Render behavior"
msgstr "Zachowanie renderowania"

msgid "Use target framerate:"
msgstr "Użyj docelowej liczby klatek na sekundę:"

msgid " fps"
msgstr " fps"

msgid "VSync"
msgstr "VSync"

msgid "Synchronize with video"
msgstr "Synchronizuj z obrazem"

msgid "Shaders"
msgstr "Shadery"

msgid "Remove"
msgstr "Usuń"

msgid "Browse..."
msgstr "Przeglądaj..."

msgid "Couldn't create OpenGL context."
msgstr "Nie można utworzyć kontekstu OpenGL."

msgid "Couldn't switch to OpenGL context."
msgstr "Nie można przełączyć na kontekst OpenGL."

msgid "OpenGL version 3.0 or greater is required. Current version is %1.%2"
msgstr "Wymagana jest wersja OpenGL 3.0 lub wyższa. Aktualna wersja to %1.%2"

msgid "Error initializing OpenGL"
msgstr "Błąd inicjalizacji OpenGL"

msgid "\nFalling back to software rendering."
msgstr "\nPowrót do renderowania programowego."

msgid "<html><head/><body><p>When selecting media images (CD-ROM, floppy, etc.) the open dialog will start in the same directory as the 86Box configuration file. This setting will likely only make a difference on macOS.</p></body></html>"
msgstr "<html><head/><body><p>Podczas wybierania obrazów nośników (CD-ROM, dyskietka itd.), otwarte okno dialogowe rozpocznie się w tym samym katalogu, co plik konfiguracyjny 86Box. To ustawienie prawdopodobnie będzie miało znaczenie tylko na macOS.</p></body></html>"

msgid "This machine might have been moved or copied."
msgstr "To urządzenie mogło zostać przeniesione lub skopiowane."

msgid "In order to ensure proper networking functionality, 86Box needs to know if this machine was moved or copied.\n\nSelect \"I Copied It\" if you are not sure."
msgstr "Aby zapewnić prawidłową funkcjonalność sieci, 86Box musi wiedzieć, czy to urządzenie zostało przeniesione lub skopiowane.\n\nW przypadku braku pewności, wybrać opcję \"Zostało skopiowane\"."

msgid "I Moved It"
msgstr "Zostało przeniesione"

msgid "I Copied It"
msgstr "Zostało skopiowane"

msgid "86Box Monitor #"
msgstr "86Box Monitor "

msgid "No MCA devices."
msgstr "Brak urządzeń MCA."

msgid "MiB"
msgstr "MiB"

msgid "Network Card #1"
msgstr "Karta sieciowa nr 1"

msgid "Network Card #2"
msgstr "Karta sieciowa nr 2"

msgid "Network Card #3"
msgstr "Karta sieciowa nr 3"

msgid "Network Card #4"
msgstr "Karta sieciowa nr 4"

msgid "Mode:"
msgstr "Tryb:"

msgid "Interface:"
msgstr "Interfejs:"

msgid "Adapter:"
msgstr "Adapter:"

msgid "VDE Socket:"
msgstr "Gniazdo VDE:"

msgid "86Box Unit Tester"
msgstr "Tester urządzeń 86Box"

msgid "Novell NetWare 2.x Key Card"
msgstr "Karta klucza Novell NetWare 2.x"

msgid "Serial port passthrough 1"
msgstr "Przelotka portu szeregowego 1"

msgid "Serial port passthrough 2"
msgstr "Przelotka portu szeregowego 2"

msgid "Serial port passthrough 3"
msgstr "Przelotka portu szeregowego 3"

msgid "Serial port passthrough 4"
msgstr "Przelotka portu szeregowego 4"

msgid "Renderer options..."
msgstr "Opcje renderowania..."

msgid "PC/XT Keyboard"
<<<<<<< HEAD
msgstr "Klawiatura PC/XT"
=======
msgstr ""
>>>>>>> 2bbc35be

msgid "AT Keyboard"
msgstr "Klawiatura AT"

msgid "AX Keyboard"
msgstr "Klawiatura AX"

msgid "PS/2 Keyboard"
msgstr "Klawiatura PS/2"

msgid "PS/2 Keyboard"
msgstr ""

msgid "PS/2 Keyboard (US)"
msgstr "Klawiatura PS/2 (ANSI)"

msgid "PS/2 Keyboard (European)"
msgstr "Klawiatura PS/2 (ISO)"

msgid "PS/2 Keyboard (Japanese)"
msgstr "Klawiatura PS/2 (JIS)"

msgid "AT/PS/2 Keyboard"
msgstr "Klawiatura AT/PS/2"

msgid "PS/55 Keyboard"
msgstr "Klawiatura PS/55"

msgid "Keys"
msgstr "Klawisze"

msgid "AT/PS/2 Keyboard"
msgstr ""

msgid "Keys"
msgstr ""

msgid "Logitech/Microsoft Bus Mouse"
msgstr "Mysz magistralowa Logitech/Microsoft"

msgid "Microsoft Bus Mouse (InPort)"
msgstr "Mysz magistralowa Microsoft (InPort)"

msgid "Mouse Systems Serial Mouse"
msgstr "Mysz szeregowa Mouse Systems"

msgid "Mouse Systems Bus Mouse"
msgstr "Mysz magistralowa Mouse Systems"

msgid "Microsoft Serial Mouse"
msgstr "Mysz szeregowa Microsoft"

msgid "Microsoft Serial BallPoint"
msgstr "Microsoft Serial BallPoint"

msgid "Logitech Serial Mouse"
msgstr "Mysz szeregowa Logitech"

msgid "PS/2 Mouse"
msgstr "Mysz PS/2"

msgid "PS/2 QuickPort Mouse"
msgstr "PS/2 QuickPort Mouse"

msgid "3M MicroTouch (Serial)"
msgstr "3M MicroTouch (szeregowy)"

msgid "Default Baud rate"
msgstr "Domyślna szybkość transmisji"

msgid "[COM] Standard Hayes-compliant Modem"
msgstr "[COM] Standardowy modem zgodny z Hayes"

msgid "Roland MT-32 Emulation"
msgstr "Emulacja Roland MT-32"

msgid "Roland MT-32 (New) Emulation"
msgstr "(Nowa) emulacja Roland MT-32"

msgid "Roland CM-32L Emulation"
msgstr "Emulacja Roland CM-32L"

msgid "Roland CM-32LN Emulation"
msgstr "Emulacja Roland CM-32LN"

msgid "OPL4-ML Daughterboard"
msgstr "Płyta-córka OPL4-ML"

msgid "System MIDI"
msgstr "System MIDI"

msgid "MIDI Input Device"
msgstr "Urządzenie wejściowe MIDI"

msgid "BIOS file"
msgstr "Plik BIOS"

msgid "BIOS file (ROM #1)"
msgstr "Plik BIOS (ROM nr 1)"

msgid "BIOS file (ROM #2)"
msgstr "Plik BIOS (ROM nr 2)"

msgid "BIOS file (ROM #3)"
msgstr "Plik BIOS (ROM nr 3)"

msgid "BIOS file (ROM #4)"
msgstr "Plik BIOS (ROM nr 4)"

msgid "BIOS Address"
msgstr "Adres BIOS"

msgid "BIOS address (ROM #1)"
msgstr "Adres BIOS (ROM nr 1)"

msgid "BIOS address (ROM #2)"
msgstr "Adres BIOS (ROM nr 2)"

msgid "BIOS address (ROM #3)"
msgstr "Adres BIOS (ROM nr 3)"

msgid "BIOS address (ROM #4)"
msgstr "Adres BIOS (ROM nr 4)"

msgid "Enable BIOS extension ROM Writes"
msgstr "Włącz zapis do pamięci ROM rozszerzenia BIOS"

msgid "Enable BIOS extension ROM Writes (ROM #1)"
msgstr "Włącz zapis do pamięci ROM rozszerzenia BIOS (ROM nr 1)"

msgid "Enable BIOS extension ROM Writes (ROM #2)"
msgstr "Włącz zapis do pamięci ROM rozszerzenia BIOS (ROM nr 2)"

msgid "Enable BIOS extension ROM Writes (ROM #3)"
msgstr "Włącz zapis do pamięci ROM rozszerzenia BIOS (ROM nr 3)"

msgid "Enable BIOS extension ROM Writes (ROM #4)"
msgstr "Włącz zapis do pamięci ROM rozszerzenia BIOS (ROM nr 4)"

msgid "Linear framebuffer base"
msgstr "Adres bazowy liniowego buforu ramki"

msgid "Address"
msgstr "Adres"

msgid "IRQ"
msgstr "IRQ"

msgid "BIOS Revision"
msgstr "Rewizja BIOS-u"

msgid "BIOS Version"
msgstr "Wersja BIOS-u"

msgid "BIOS Versions"
msgstr "Wersje BIOS-u"

msgid "BIOS Language"
msgstr "Język BIOS-u"

msgid "IBM 5161 Expansion Unit"
msgstr "IBM 5161 Expansion Unit"

msgid "IBM Cassette Basic"
msgstr "IBM Cassette Basic"

msgid "Translate 26 -> 17"
msgstr "Przetłumacz 26 -> 17"

msgid "Language"
msgstr "Język"

msgid "Enable backlight"
msgstr "Włącz podświetlenie"

msgid "Invert colors"
msgstr "Odwracanie kolorów"

msgid "BIOS size"
msgstr "Rozmiar BIOS-u"

msgid "BIOS size (ROM #1)"
msgstr "Rozmiar BIOS-u (ROM nr 1)"

msgid "BIOS size (ROM #2)"
msgstr "Rozmiar BIOS-u (ROM nr 2)"

msgid "BIOS size (ROM #3)"
msgstr "Rozmiar BIOS-u (ROM nr 3)"

msgid "BIOS size (ROM #4)"
msgstr "Rozmiar BIOS-u (ROM nr 4)"

msgid "Map C0000-C7FFF as UMB"
msgstr "Mapowanie C0000-C7FFF jako UMB"

msgid "Map C8000-CFFFF as UMB"
msgstr "Mapowanie C8000-CFFFF jako UMB"

msgid "Map D0000-D7FFF as UMB"
msgstr "Mapowanie D0000-D7FFF jako UMB"

msgid "Map D8000-DFFFF as UMB"
msgstr "Mapowanie D8000-DFFFF jako UMB"

msgid "Map E0000-E7FFF as UMB"
msgstr "Mapowanie E0000-E7FFF jako UMB"

msgid "Map E8000-EFFFF as UMB"
msgstr "Mapowanie E8000-EFFFF jako UMB"

msgid "JS9 Jumper (JIM)"
msgstr "Zworka JS9 (JIM)"

msgid "MIDI Output Device"
msgstr "Urządzenie wyjściowe MIDI"

msgid "MIDI Real time"
msgstr "MIDI w czasie rzeczywistym"

msgid "MIDI Thru"
msgstr "Przejście wejścia MIDI"

msgid "MIDI Clockout"
msgstr "Wyjście zegara MIDI"

msgid "SoundFont"
msgstr "SoundFont"

msgid "Output Gain"
msgstr "Wzmocnienie wyjściowe"

msgid "Chorus"
msgstr "Chór"

msgid "Chorus Voices"
msgstr "Głosy chóru"

msgid "Chorus Level"
msgstr "Poziom chóru"

msgid "Chorus Speed"
msgstr "Prędkość chóru"

msgid "Chorus Depth"
msgstr "Głębokość chóru"

msgid "Chorus Waveform"
msgstr "Kształt fali chóru"

msgid "Reverb"
msgstr "Pogłos"

msgid "Reverb Room Size"
msgstr "Rozmiar pomieszczenia pogłosu"

msgid "Reverb Damping"
msgstr "Tłumienie pogłosu"

msgid "Reverb Width"
msgstr "Szerokość pogłosu"

msgid "Reverb Level"
msgstr "Poziom pogłosu"

msgid "Interpolation Method"
msgstr "Metoda interpolacji"

msgid "Dynamic Sample Loading"
msgstr "Dynamiczne wczytywanie sampli"

msgid "Reverb Output Gain"
msgstr "Wzmocnienie sygnału wyjściowego pogłosu"

msgid "Reversed stereo"
msgstr "Odwrócone stereo"

msgid "Nice ramp"
msgstr "Niezła rampa"

msgid "Hz"
msgstr "Hz"

msgid "Buttons"
msgstr "Przyciski"

msgid "Serial Port"
msgstr "Port szeregowy"

msgid "RTS toggle"
msgstr "Przełącznik RTS"

msgid "Revision"
msgstr "Rewizja"

msgid "Controller"
msgstr "Kontroler"

msgid "Show Crosshair"
msgstr "Pokaż celownik"

msgid "DMA"
msgstr "DMA"

msgid "MAC Address"
msgstr "Adres MAC"

msgid "MAC Address OUI"
msgstr "OUI adresu MAC"

msgid "Enable BIOS"
msgstr "Włącz BIOS"

msgid "Baud Rate"
msgstr "Szybkość transmisji"

msgid "TCP/IP listening port"
msgstr "Port nasłuchiwania TCP/IP"

msgid "Phonebook File"
msgstr "Plik książki telefonicznej"

msgid "Telnet emulation"
msgstr "Emulacja Telnet"

msgid "RAM Address"
msgstr "Adres RAM"

msgid "RAM size"
msgstr "Rozmiar pamięci RAM"

msgid "Initial RAM size"
msgstr "Początkowy rozmiar pamięci RAM"

msgid "Serial Number"
msgstr "Numer seryjny"

msgid "Host ID"
msgstr "Identyfikator hosta"

msgid "FDC Address"
msgstr "Adres FDC"

msgid "MPU-401 Address"
msgstr "Adres MPU-401"

msgid "MPU-401 IRQ"
msgstr "MPU-401 IRQ"

msgid "Receive MIDI input"
msgstr "Odbiór sygnału wejściowego MIDI"

msgid "Low DMA"
msgstr "Niski poziom DMA"

msgid "Enable Game port"
msgstr "Włącz port gier"

msgid "SID Model"
msgstr "Model SID"

msgid "SID Filter Strength"
msgstr "Siła filtra SID"

msgid "Surround module"
msgstr "Moduł Surround"

msgid "CODEC"
msgstr "CODEC"

msgid "Raise CODEC interrupt on CODEC setup (needed by some drivers)"
msgstr "Podnieś przerwanie CODEC podczas konfiguracji CODEC-a (wymagane przez niektóre sterowniki)"

msgid "SB Address"
msgstr "Adres SB"

msgid "Use EEPROM setting"
msgstr "Użyj ustawień z EEPROM"

msgid "WSS IRQ"
msgstr "WSS IRQ"

msgid "WSS DMA"
msgstr "WSS DMA"

msgid "Enable OPL"
msgstr "Włącz OPL"

msgid "Receive MIDI input (MPU-401)"
msgstr "Odbiór wejścia MIDI (MPU-401)"

msgid "SB low DMA"
msgstr "Low DMA SB"

msgid "6CH variant (6-channel)"
msgstr "Wariant 6CH (6-kanałowy)"

msgid "Enable CMS"
msgstr "Włącz CMS"

msgid "Mixer"
msgstr "Mikser"

msgid "High DMA"
msgstr "Wysokie DMA"

msgid "Control PC speaker"
msgstr "Kontroluj PC speaker"

msgid "Memory size"
msgstr "Rozmiar pamięci"

msgid "EMU8000 Address"
msgstr "Adres EMU8000"

msgid "IDE Controller"
msgstr "Kontroler IDE"

msgid "Codec"
msgstr "Kodek"

msgid "GUS type"
msgstr "Typ GUS"

msgid "Enable 0x04 \"Exit 86Box\" command"
msgstr "Włącz polecenie 0x04 \"Wyjdź z 86Boxa\""

msgid "Display type"
msgstr "Typ ekranu"

msgid "Composite type"
msgstr "Typ kompozytowy"

msgid "RGB type"
msgstr "Typ RGB"

msgid "Line doubling type"
msgstr "Typ podwojenia linii"

msgid "Snow emulation"
msgstr "Emulacja śniegu"

msgid "Monitor type"
msgstr "Typ monitora"

msgid "Character set"
msgstr "Zestaw znaków"

msgid "XGA type"
msgstr "Typ XGA"

msgid "Instance"
msgstr "Instancja"

msgid "MMIO Address"
msgstr "Adres MMIO"

msgid "RAMDAC type"
msgstr "Typ RAMDAC"

msgid "Blend"
msgstr "Mieszanka"

msgid "Font"
msgstr "Font"

msgid "Bilinear filtering"
msgstr "Filtrowanie dwuliniowe"

msgid "Video chroma-keying"
msgstr "Chroma-keying obrazu"

msgid "Dithering"
msgstr "Dithering"

msgid "Enable NMI for CGA emulation"
msgstr "Włącz NMI dla emulacji CGA"

msgid "Voodoo type"
msgstr "Typ Voodoo"

msgid "Framebuffer memory size"
msgstr "Rozmiar pamięci bufora ramki"

msgid "Texture memory size"
msgstr "Rozmiar pamięci tekstur"

msgid "Dither subtraction"
msgstr "Odejmowanie ditheru"

msgid "Screen Filter"
msgstr "Filtr ekranowy"

msgid "Render threads"
msgstr "Wątki renderowania"

msgid "SLI"
msgstr "SLI"

msgid "Start Address"
msgstr "Adres początkowy"

msgid "Contiguous Size"
msgstr "Przyległy rozmiar"

msgid "I/O Width"
msgstr "Szerokość wejścia/wyjścia"

msgid "Transfer Speed"
msgstr "Prędkość transferu"

msgid "EMS mode"
msgstr "Tryb EMS"

msgid "EMS Address"
msgstr "Adres EMS"

msgid "EMS 1 Address"
msgstr "Adres EMS 1"

msgid "EMS 2 Address"
msgstr "Adres EMS 2"

msgid "EMS Memory Size"
msgstr "Rozmiar pamięci EMS"

msgid "EMS 1 Memory Size"
msgstr "Rozmiar pamięci EMS 1"

msgid "EMS 2 Memory Size"
msgstr "Rozmiar pamięci EMS 2"

msgid "Enable EMS"
msgstr "Włącz EMS"

msgid "Enable EMS 1"
msgstr "Włącz EMS 1"

msgid "Enable EMS 2"
msgstr "Włącz EMS 2"

msgid "Address for > 2 MB"
msgstr "Adres dla > 2 MB"

msgid "Frame Address"
msgstr "Adres ramki"

msgid "USA"
msgstr "USA"

msgid "Danish"
msgstr "Duński"

msgid "Always at selected speed"
msgstr "Zawsze z wybraną prędkością"

msgid "BIOS setting + Hotkeys (off during POST)"
msgstr "Ustawienia BIOS + klawisze skrótu (wyłączone podczas testu POST)"

msgid "64 kB starting from F0000"
msgstr "64 kB począwszy od F0000"

msgid "128 kB starting from E0000 (address MSB inverted, last 64KB first)"
msgstr "128 kB począwszy od E0000 (adres MSB odwrócony, najpierw ostatnie 64KB)"

msgid "Sine"
msgstr "Sinusoidalny"

msgid "Triangle"
msgstr "Trójkątny"

msgid "Linear"
msgstr "Liniowy"

msgid "4th Order"
msgstr "4. rzędu"

msgid "7th Order"
msgstr "7. rzędu"

msgid "Non-timed (original)"
msgstr "Bez timera (oryginał)"

msgid "45 Hz (JMP2 not populated)"
msgstr "45 Hz (bez zworki na JMP2)"

msgid "Two"
msgstr "Dwa"

msgid "Three"
msgstr "Trzy"

msgid "Wheel"
msgstr "Rolka"

msgid "Five + Wheel"
msgstr "Pięć + rolka"

msgid "Five + 2 Wheels"
msgstr "Pięć + dwie rolki"

msgid "A3 - SMT2 Serial / SMT3(R)V"
msgstr "A3 - SMT2 szeregowa / SMT3(R)V"

msgid "Q1 - SMT3(R) Serial"
msgstr "Q1 - SMT3(R) szeregowa"

msgid "8 KB"
msgstr "8 KB"

msgid "32 KB"
msgstr "32 KB"

msgid "16 KB"
msgstr "16 KB"

msgid "64 KB"
msgstr "64 KB"

msgid "Disable BIOS"
msgstr "Wyłącz BIOS"

msgid "512 KB"
msgstr "512 KB"

msgid "2 MB"
msgstr "2 MB"

msgid "8 MB"
msgstr "8 MB"

msgid "28 MB"
msgstr "28 MB"

msgid "1 MB"
msgstr "1 MB"

msgid "4 MB"
msgstr "4 MB"

msgid "12 MB"
msgstr "12 MB"

msgid "16 MB"
msgstr "16 MB"

msgid "20 MB"
msgstr "20 MB"

msgid "24 MB"
msgstr "24 MB"

msgid "SigmaTel STAC9721T (stereo)"
msgstr "SigmaTel STAC9721T (stereo)"

msgid "Classic"
msgstr "Klasyczny"

msgid "256 KB"
msgstr "256 KB"

msgid "Composite"
msgstr "Kompozyt"

msgid "Old"
msgstr "Stary"

msgid "New"
msgstr "Nowość"

msgid "Color (generic)"
msgstr "Kolorowy (generyczny)"

msgid "Green Monochrome"
msgstr "Zielony monochromatyczny"

msgid "Amber Monochrome"
msgstr "Bursztynowy monochromatyczny"

msgid "Gray Monochrome"
msgstr "Szary monochromatyczny"

msgid "Color (no brown)"
msgstr "Kolorowy (bez brązowego)"

msgid "Color (IBM 5153)"
msgstr "Kolorowy (IBM 5153)"

msgid "Simple doubling"
msgstr "Proste podwojenie"

msgid "sRGB interpolation"
msgstr "Interpolacja sRGB"

msgid "Linear interpolation"
msgstr "Interpolacja liniowa"

msgid "Has secondary 8x8 character set"
msgstr "Posiada pomocniczy zestaw znaków 8x8"

msgid "Has Quadcolor II daughter board"
msgstr "Posiada płytę rozszerzeń Quadcolor II"

msgid "Alternate monochrome contrast"
msgstr "Alternatywny kontrast monochromatyczny"

msgid "128 KB"
msgstr "128 KB"

msgid "Monochrome (5151/MDA) (white)"
msgstr "Monochromatyczny (5151/MDA) (biały)"

msgid "Monochrome (5151/MDA) (green)"
msgstr "Monochromatyczny (5151/MDA) (zielony)"

msgid "Monochrome (5151/MDA) (amber)"
msgstr "Monochromatyczny (5151/MDA) (bursztynowy)"

msgid "Color 40x25 (5153/CGA)"
msgstr "Kolor 40x25 (5153/CGA)"

msgid "Color 80x25 (5153/CGA)"
msgstr "Kolor 80x25 (5153/CGA)"

msgid "Enhanced Color - Normal Mode (5154/ECD)"
msgstr "Rozszerzony kolor - tryb zwykły (5154/ECD)"

msgid "Enhanced Color - Enhanced Mode (5154/ECD)"
msgstr "Rozszerzony kolor - tryb rozszerzony (5154/ECD)"

msgid "Green"
msgstr "Zielony"

msgid "Amber"
msgstr "Bursztynowy"

msgid "Gray"
msgstr "Szary"

msgid "Grayscale"
msgstr "Skala odcieni szarości"

msgid "Color"
msgstr "Kolorowy"

msgid "U.S. English"
msgstr "Angielski (USA)"

msgid "Scandinavian"
msgstr "Skandynawski"

msgid "Other languages"
msgstr "Inne języki"

msgid "Bochs latest"
msgstr "Najnowszy Bochs"

msgid "Apply overscan deltas"
msgstr "Zastosuj delty overscanu"

msgid "Mono Interlaced"
msgstr "Monochromatyczny z przeplotem"

msgid "Mono Non-Interlaced"
msgstr "Monochromatyczny bez przeplotu"

msgid "Color Interlaced"
msgstr "Kolorowy z przeplotem"

msgid "Color Non-Interlaced"
msgstr "Kolor bez przeplotu"

msgid "3Dfx Voodoo Graphics"
msgstr "Grafika 3Dfx Voodoo"

msgid "Obsidian SB50 + Amethyst (2 TMUs)"
msgstr "Obsidian SB50 + Amethyst (2 jednostki TMU)"

msgid "8-bit"
msgstr "8-bitowy"

msgid "16-bit"
msgstr "16-bitowy"

msgid "Standard (150ns)"
msgstr "Standard (150ns)"

msgid "High-Speed (120ns)"
msgstr "Wysoka prędkość (120ns)"

msgid "Enabled"
msgstr "Włączone"

msgid "Standard"
msgstr "Standard"

msgid "High-Speed"
msgstr "Wysoka prędkość"

msgid "Stereo LPT DAC"
msgstr "Stereo LPT DAC"

msgid "Generic Text Printer"
msgstr "Generyczna drukarka tekstowa"

msgid "Generic ESC/P Dot-Matrix Printer"
msgstr "Generyczna drukarka igłowa ESC/P"

msgid "Generic PostScript Printer"
msgstr "Generyczna drukarka PostScript"

msgid "Generic PCL5e Printer"
msgstr "Generyczna drukarka PCL5e"

msgid "Parallel Line Internet Protocol"
msgstr "Parallel Line Internet Protocol"

msgid "Protection Dongle for Savage Quest"
msgstr "Klucz ochronny dla Savage Quest"

msgid "Serial Passthrough Device"
msgstr "Urządzenie przelotowe portu szeregowego"

msgid "Passthrough Mode"
msgstr "Tryb przelotowy"

msgid "Host Serial Device"
msgstr "Urządzenie szeregowe hosta"

msgid "Name of pipe"
msgstr "Nazwa potoku"

msgid "Data bits"
msgstr "Bity danych"

msgid "Stop bits"
msgstr "Bity stopu"

msgid "Baud Rate of Passthrough"
msgstr "Szybkość transmisji przelotowej"

msgid "Named Pipe (Server)"
msgstr "Nazwany potok (serwer)"

msgid "Named Pipe (Client)"
msgstr "Nazwany potok (klient)"

msgid "Host Serial Passthrough"
msgstr "Przelot przez port szeregowy hosta"

msgid "E&ject %1"
msgstr "W&yjmij %1"

msgid "&Unmute"
msgstr "&Odcisz"

msgid "Softfloat FPU"
msgstr "FPU Softfloat"

msgid "High performance impact"
msgstr "Wysoki wpływ na wydajność"

msgid "[Generic] RAM Disk (max. speed)"
msgstr "[generyczny] Dysk RAM (maks. prędkość)"

msgid "[Generic] 1989 (3500 RPM)"
msgstr "[generyczny] 1989 (3500 RPM)"

msgid "[Generic] 1992 (3600 RPM)"
msgstr "[generyczny] 1992 (3600 RPM)"

msgid "[Generic] 1994 (4500 RPM)"
msgstr "[generyczny] 1994 (4500 RPM)"

msgid "[Generic] 1996 (5400 RPM)"
msgstr "[generyczny] 1996 (5400 RPM)"

msgid "[Generic] 1997 (5400 RPM)"
msgstr "[generyczny] 1997 (5400 RPM)"

msgid "[Generic] 1998 (5400 RPM)"
msgstr "[generyczny] 1998 (5400 RPM)"

msgid "[Generic] 2000 (7200 RPM)"
msgstr "[generyczny] 2000 (7200 RPM)"

msgid "IBM 8514/A clone (ISA)"
msgstr "Klon IBM 8514/A (ISA)"

msgid "Vendor"
msgstr "Producent"

msgid "30 Hz (JMP2 = 1)"
msgstr "30 Hz (JMP2 = 1)"

msgid "60 Hz (JMP2 = 2)"
msgstr "60 Hz (JMP2 = 2)"

msgid "Generic PC/XT Memory Expansion"
msgstr "Generyczne rozszerzenie pamięci PC/XT"

msgid "Generic PC/AT Memory Expansion"
msgstr "Generyczne rozszerzenie pamięci PC/AT"

msgid "Unable to find Dot-Matrix fonts"
msgstr "Nie można znaleźć fontów igłowych"

msgid "TrueType fonts in the \"roms/printer/fonts\" directory are required for the emulation of the Generic ESC/P Dot-Matrix Printer."
msgstr "Fonty TrueType w katalogu \"roms/printer/fonts\" są wymagane do emulacji generycznej drukarki igłowej ESC/P."

msgid "Inhibit multimedia keys"
msgstr "Przejmij klawisze multimedialne"

msgid "Ask for confirmation before saving settings"
msgstr "Pytaj o potwierdzenie przed zapisaniem ustawień"

msgid "Ask for confirmation before hard resetting"
msgstr "Pytaj o potwierdzenie przed twardym resetem"

msgid "Ask for confirmation before quitting"
msgstr "Pytaj o potwierdzenie przed wyjściem"

msgid "Options"
msgstr "Opcje"

msgid "Model"
msgstr "Model"

msgid "Model:"
msgstr "Model:"

msgid "Failed to initialize Vulkan renderer."
msgstr "Nie udało się zainicjować renderera Vulkan."

msgid "GLSL Error"
msgstr "Błąd GLSL"

msgid "Could not load shader: %1"
msgstr "Nie udało się wczytać shadera: %1"

msgid "OpenGL version 3.0 or greater is required. Current GLSL version is %1.%2"
msgstr "Wymagana jest wersja OpenGL 3.0 lub wyższa. Aktualna wersja GLSL to %1.%2"

msgid "Could not load texture: %1"
msgstr "Nie udało się wczytać tekstury: %1"

msgid "Could not compile shader:\n\n%1"
msgstr "Nie udało się skompilować shadera:\n\n%1"

msgid "Program not linked:\n\n%1"
msgstr "Program niezalinkowany:\n\n%1"

msgid "Shader Manager"
msgstr "Menedżer shaderów"

msgid "Shader Configuration"
msgstr "Konfiguracja shadera"

msgid "Add"
msgstr "Dodaj"

msgid "Move up"
msgstr "Przesuń w górę"

msgid "Move down"
msgstr "Przesuń w dół"

msgid "Could not load file %1"
msgstr "Nie można wczytać pliku %1"

msgid "Key Bindings:"
msgstr "Przypisania klawiszy:"

msgid "Action"
msgstr "Akcja"

msgid "Keybind"
msgstr "Przypisane klawisze"

msgid "Clear binding"
msgstr "Wyczyść przypisanie"

msgid "Bind"
msgstr "Przypisanie"

msgid "Bind Key"
msgstr "Przypisanie klawiszy"

msgid "Enter key combo:"
msgstr "Wciśnij kombinację klawiszy:"

msgid "Send Control+Alt+Del"
msgstr "Wyślij Control+Alt+Del"

msgid "Send Control+Alt+Escape"
msgstr "Wyślij Control+Alt+Escape"

msgid "Toggle fullscreen"
msgstr "Przełącz pełny ekran"

msgid "Screenshot"
msgstr "Zrzut ekranu"

msgid "Release mouse pointer"
msgstr "Wypuść wskaźnik myszy"

msgid "Toggle pause"
msgstr "Przełącz pauzę"

msgid "Toggle mute"
msgstr "Przełącz wyciszenie"

msgid "Text files"
msgstr "Pliki tekstowe"

msgid "ROM files"
msgstr "Pliki ROM"

msgid "SoundFont files"
msgstr "Pliki SoundFont"<|MERGE_RESOLUTION|>--- conflicted
+++ resolved
@@ -520,11 +520,7 @@
 msgstr "Kontroler dyskietek:"
 
 msgid "CD-ROM Controller:"
-<<<<<<< HEAD
 msgstr "Kontroler CD-ROM:"
-=======
-msgstr ""
->>>>>>> 2bbc35be
 
 msgid "Tertiary IDE Controller"
 msgstr "Trzeciorzędny kontroler IDE"
@@ -557,11 +553,7 @@
 msgstr "Dyski twarde:"
 
 msgid "Firmware Version"
-<<<<<<< HEAD
 msgstr "Wersja firmware'u"
-=======
-msgstr ""
->>>>>>> 2bbc35be
 
 msgid "&New..."
 msgstr "&Nowy..."
@@ -1455,11 +1447,7 @@
 msgstr "Opcje renderowania..."
 
 msgid "PC/XT Keyboard"
-<<<<<<< HEAD
 msgstr "Klawiatura PC/XT"
-=======
-msgstr ""
->>>>>>> 2bbc35be
 
 msgid "AT Keyboard"
 msgstr "Klawiatura AT"
