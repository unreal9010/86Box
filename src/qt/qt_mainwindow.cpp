--- conflicted
+++ resolved
@@ -271,26 +271,7 @@
     this->setWindowTitle(QString("%1 - %2 %3").arg(vmname, EMU_NAME, EMU_VERSION_FULL));
 
     connect(this, &MainWindow::hardResetCompleted, this, [this]() {
-<<<<<<< HEAD
         onHardResetCompleted();
-=======
-        ui->actionMCA_devices->setVisible(machine_has_bus(machine, MACHINE_BUS_MCA));
-        num_label->setVisible(machine_has_bus(machine, MACHINE_BUS_PS2_PORTS | MACHINE_BUS_AT_KBD));
-        scroll_label->setVisible(machine_has_bus(machine, MACHINE_BUS_PS2_PORTS | MACHINE_BUS_AT_KBD));
-        caps_label->setVisible(machine_has_bus(machine, MACHINE_BUS_PS2_PORTS | MACHINE_BUS_AT_KBD));
-        int ext_ax_kbd = machine_has_bus(machine, MACHINE_BUS_PS2_PORTS | MACHINE_BUS_AT_KBD) &&
-                         (keyboard_type == KEYBOARD_TYPE_AX);
-        int int_ax_kbd = machine_has_flags(machine, MACHINE_KEYBOARD_JIS) &&
-                         !machine_has_bus(machine, MACHINE_BUS_PS2_PORTS);
-        kana_label->setVisible(ext_ax_kbd || int_ax_kbd);
-        while (QApplication::overrideCursor())
-            QApplication::restoreOverrideCursor();
-#ifdef USE_WACOM
-        ui->menuTablet_tool->menuAction()->setVisible(mouse_input_mode >= 1);
-#else
-        ui->menuTablet_tool->menuAction()->setVisible(false);
-#endif
->>>>>>> 324e1480
     });
 
     connect(this, &MainWindow::showMessageForNonQtThread, this, &MainWindow::showMessage_, Qt::QueuedConnection);
@@ -822,8 +803,12 @@
         scroll_label->setVisible(machine_has_bus(machine, MACHINE_BUS_PS2_PORTS | MACHINE_BUS_AT_KBD));
         caps_label->setVisible(machine_has_bus(machine, MACHINE_BUS_PS2_PORTS | MACHINE_BUS_AT_KBD));
         /* TODO: Base this on keyboard type instead when that's done. */
-        kana_label->setVisible(machine_has_bus(machine, MACHINE_BUS_PS2_PORTS | MACHINE_BUS_AT_KBD) &&
-                               machine_has_flags(machine, MACHINE_AX));
+        int ext_ax_kbd = machine_has_bus(machine, MACHINE_BUS_PS2_PORTS | MACHINE_BUS_AT_KBD) &&
+                         (keyboard_type == KEYBOARD_TYPE_AX);
+        int int_ax_kbd = machine_has_flags(machine, MACHINE_KEYBOARD_JIS) &&
+                         !machine_has_bus(machine, MACHINE_BUS_PS2_PORTS);
+        kana_label->setVisible(ext_ax_kbd || int_ax_kbd);
+
         while (QApplication::overrideCursor())
             QApplication::restoreOverrideCursor();
 #ifdef USE_WACOM
