--- conflicted
+++ resolved
@@ -66,71 +66,6 @@
    </item>
    <item>
     <widget class="QWidget" name="floppyControls" native="true">
-<<<<<<< HEAD
-     <layout class="QVBoxLayout" name="floppyVerticalLayout">
-      <item>
-       <layout class="QHBoxLayout" name="horizontalLayout">
-        <item>
-         <widget class="QLabel" name="labelFloppyType">
-          <property name="text">
-           <string>Type:</string>
-          </property>
-         </widget>
-        </item>
-        <item>
-         <widget class="QComboBox" name="comboBoxFloppyType">
-          <property name="maxVisibleItems">
-           <number>30</number>
-          </property>
-         </widget>
-        </item>
-        <item>
-         <widget class="QCheckBox" name="checkBoxTurboTimings">
-          <property name="text">
-           <string>Turbo timings</string>
-          </property>
-         </widget>
-        </item>
-        <item>
-         <widget class="QCheckBox" name="checkBoxCheckBPB">
-          <property name="text">
-           <string>Check BPB</string>
-          </property>
-         </widget>
-        </item>
-       </layout>
-      </item>
-      <item>
-       <layout class="QHBoxLayout" name="audioLayout">
-        <item>
-         <widget class="QLabel" name="labelFloppyAudio">
-          <property name="text">
-           <string>Audio:</string>
-          </property>
-         </widget>
-        </item>
-        <item>
-         <widget class="QComboBox" name="comboBoxFloppyAudio">
-          <property name="maxVisibleItems">
-           <number>10</number>
-          </property>
-         </widget>
-        </item>
-        <item>
-         <spacer name="audioSpacer">
-          <property name="orientation">
-           <enum>Qt::Horizontal</enum>
-          </property>
-          <property name="sizeHint" stdset="0">
-           <size>
-            <width>40</width>
-            <height>20</height>
-           </size>
-          </property>
-         </spacer>
-        </item>
-       </layout>
-=======
      <layout class="QGridLayout" name="floppyLayout">
       <item row="0" column="0">
        <widget class="QLabel" name="labelFloppyType">
@@ -159,7 +94,6 @@
          <string>Check BPB</string>
         </property>
        </widget>
->>>>>>> 4f0cdcad
       </item>
       <item row="1" column="0">
        <widget class="QLabel" name="labelFloppyAudio">
