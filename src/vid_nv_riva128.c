--- conflicted
+++ resolved
@@ -965,7 +965,6 @@
 	return ret;
 }
 
-<<<<<<< HEAD
 static void rivatnt_pgraph_ctx_switch(void *p)
 {
 	riva128_t *riva128 = (riva128_t *)p;
@@ -1010,8 +1009,6 @@
 	}
 }
 
-=======
->>>>>>> c3a434e6
 static uint8_t riva128_pgraph_read(uint32_t addr, void *p)
 {
 	riva128_t *riva128 = (riva128_t *)p;
