--- conflicted
+++ resolved
@@ -436,22 +436,6 @@
 void
 mke_read_multisess(mke_t *mke)
 {
-<<<<<<< HEAD
-    uint8_t disc_type_buf[34];
-    cdrom_read_toc(mke->cdrom_dev, mke->temp_buf, CD_TOC_SESSION, 1, 1, 65536);
-    cdrom_read_disc_information(mke->cdrom_dev, disc_type_buf);
-    if (disc_type_buf[17] == 0 && disc_type_buf[18] == 0 && disc_type_buf[19] == 0)
-    {
-        uint8_t no_multisess[6] = { 0x00, 0x00, 0x00, 0x00, 0x00, 0x00 };
-        fifo8_push_all(&mke->info_fifo, no_multisess, 6);
-    } else {
-        fifo8_push(&mke->info_fifo, 0x80);
-        fifo8_push(&mke->info_fifo, mke->temp_buf[9]);
-        fifo8_push(&mke->info_fifo, mke->temp_buf[10]);
-        fifo8_push(&mke->info_fifo, mke->temp_buf[11]);
-        fifo8_push(&mke->info_fifo, 0);
-        fifo8_push(&mke->info_fifo, 0);
-=======
     cdrom_t      *dev            = mke->cdrom_dev;
     uint8_t      *b              = (uint8_t *) &(mke->temp_buf[32768]);
     const raw_track_info_t *trti = (raw_track_info_t *) mke->temp_buf;
@@ -502,7 +486,6 @@
     } else {
         memset(b, 0x00, 6);
         fifo8_push_all(&mke->info_fifo, b, 6);
->>>>>>> 076f8db5
     }
 }
 
