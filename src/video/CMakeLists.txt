#
# 86Box    A hypervisor and IBM PC system emulator that specializes in
#          running old operating systems and software designed for IBM
#          PC systems and compatibles from 1981 through fairly recent
#          system designs based on the PCI bus.
#
#          This file is part of the 86Box distribution.
#
#          CMake build script.
#
# Authors: David Hrdlička, <hrdlickadavid@outlook.com>
#
#          Copyright 2020-2021 David Hrdlička.
<<<<<<< HEAD
#          Copyright 2025 Connor Hyde
=======
#          Copyright 2025 starfrost
>>>>>>> 6a8eaf50
#

# todo: Split nv stuff into its own file...

add_library(vid OBJECT

    # Video Core
    agpgart.c
    video.c
    vid_table.c

    # RAMDAC (Should this be its own library?)
    ramdac/vid_ramdac_ati68860.c
    ramdac/vid_ramdac_ati68875.c 
    ramdac/vid_ramdac_att20c49x.c
    ramdac/vid_ramdac_att2xc498.c
    ramdac/vid_ramdac_bt48x.c 
    ramdac/vid_ramdac_bt481.c 
    ramdac/vid_ramdac_ibm_rgb528.c
    ramdac/vid_ramdac_sc1148x.c 
    ramdac/vid_ramdac_sc1502x.c 
    ramdac/vid_ramdac_sdac.c 
    ramdac/vid_ramdac_stg1702.c 
    ramdac/vid_ramdac_tkd8001.c 
    ramdac/vid_ramdac_tvp3026.c 

    # Clock generator chips 
    clockgen/vid_clockgen_av9194.c 
    clockgen/vid_clockgen_icd2061.c
    clockgen/vid_clockgen_ics2494.c 
    clockgen/vid_clockgen_ics2595.c

    # DDC / monitor identification stuff
    vid_ddc.c

    # CARDS start here

    # CGA / Super CGA
    vid_cga.c
    vid_cga_comp.c
    vid_cga_compaq.c 
    vid_cga_compaq_plasma.c
    vid_cga_colorplus.c
    vid_cga_ncr.c
    vid_cga_olivetti.c
    vid_cga_toshiba_t1000.c 
    vid_cga_toshiba_t3100e.c 

    # PCJr/Tandy
    vid_pcjr.c
    vid_tandy.c
    vid_mda.c

    # Hercules
    vid_hercules.c
    vid_hercules_plus.c
    vid_hercules_incolor.c

    # Other early CGA-era cards
    vid_genius.c
    vid_sigma.c

    # PGC / IM1024 / WY700 high-resolution
    vid_pgc.c
    vid_im1024.c
    vid_wy700.c

    # EGA
    vid_ega.c
    vid_ega_render.c
    vid_jega.c

    # (Real IBM) VGA 
    vid_vga.c

    # Super VGA core
    vid_svga.c
    vid_svga_render.c

    # 8514/A, XGA and derivatives
    vid_8514a.c
    vid_xga.c
    vid_ps55da2.c

    # ATI Technologies
    vid_ati_eeprom.c
    vid_ati18800.c
    vid_ati28800.c
    vid_ati_mach8.c
    vid_ati_mach64.c

    # Chips & Technologies
    vid_chips_69000.c

    # Cirrus Logic
    vid_cl54xx.c

    # Tseng Labs
    vid_et3000.c
    vid_et4000.c
    vid_et4000w32.c

    # Headland
    vid_ht216.c
    vid_oak_oti.c

    # Paradise
    vid_paradise.c
    vid_rtg310x.c
    vid_f82c425.c
    vid_ti_cf62011.c

    # Trident
    vid_tvga.c 
    vid_tgui9440.c

    # S3 Graphics
    vid_s3.c 
    vid_s3_virge.c

    # Matrox
    vid_mga.c
<<<<<<< HEAD
    vid_nga.c
    vid_tvp3026_ramdac.c
    vid_att2xc498_ramdac.c
    vid_xga.c
    vid_bochs_vbe.c
    vid_ps55da2.c
    vid_jega.c

    nv/nv_base.c nv/nv_rivatimer.c
    
    nv/nv3/nv3_core.c 
    nv/nv3/nv3_core_config.c 
    nv/nv3/nv3_core_arbiter.c  

    nv/nv3/subsystems/nv3_pramdac.c 
    nv/nv3/subsystems/nv3_pfifo.c
    nv/nv3/subsystems/nv3_pgraph.c 
    nv/nv3/subsystems/nv3_pmc.c 
    nv/nv3/subsystems/nv3_pme.c
    nv/nv3/subsystems/nv3_pextdev.c
    nv/nv3/subsystems/nv3_pfb.c
    nv/nv3/subsystems/nv3_pbus.c nv/nv3/subsystems/nv3_pbus_dma.c
    nv/nv3/subsystems/nv3_ptimer.c
    nv/nv3/subsystems/nv3_pramin.c nv/nv3/subsystems/nv3_pramin_ramht.c nv/nv3/subsystems/nv3_pramin_ramfc.c nv/nv3/subsystems/nv3_pramin_ramro.c 
    nv/nv3/subsystems/nv3_pvideo.c
    nv/nv3/subsystems/nv3_user.c

    nv/nv3/classes/nv3_class_names.c
    nv/nv3/classes/nv3_class_shared_methods.c
    nv/nv3/classes/nv3_class_001_beta_factor.c
    nv/nv3/classes/nv3_class_002_rop.c
    nv/nv3/classes/nv3_class_003_chroma_key.c
    nv/nv3/classes/nv3_class_004_plane_mask.c
    nv/nv3/classes/nv3_class_005_clipping_rectangle.c
    nv/nv3/classes/nv3_class_006_pattern.c
    nv/nv3/classes/nv3_class_007_rectangle.c
    nv/nv3/classes/nv3_class_008_point.c
    nv/nv3/classes/nv3_class_009_line.c
    nv/nv3/classes/nv3_class_00a_lin.c
    nv/nv3/classes/nv3_class_00b_triangle.c
    nv/nv3/classes/nv3_class_00c_win95_gdi_text.c
    nv/nv3/classes/nv3_class_00d_m2mf.c
    nv/nv3/classes/nv3_class_00e_scaled_image_from_mem.c
    nv/nv3/classes/nv3_class_010_blit.c
    nv/nv3/classes/nv3_class_011_image.c
    nv/nv3/classes/nv3_class_012_bitmap.c
    nv/nv3/classes/nv3_class_014_transfer2memory.c
    nv/nv3/classes/nv3_class_015_stretched_image_from_cpu.c
    nv/nv3/classes/nv3_class_017_d3d5_tri_zeta_buffer.c
    nv/nv3/classes/nv3_class_018_point_zeta_buffer.c
    nv/nv3/classes/nv3_class_01c_image_in_memory.c

    nv/nv3/render/nv3_render_core.c
    nv/nv3/render/nv3_render_primitives.c   
    nv/nv3/render/nv3_render_blit.c    
 
=======

    # NVidia (pending)
    nv/nv_rivatimer.c

    # Generic
    vid_bochs_vbe.c

>>>>>>> 6a8eaf50
)

if(G100)
    target_compile_definitions(vid PRIVATE USE_G100)
endif()

if(XL24)
    target_compile_definitions(vid PRIVATE USE_XL24)
endif()

# 3Dfx Voodoo
add_library(voodoo OBJECT
    vid_voodoo.c
    vid_voodoo_banshee.c
    vid_voodoo_banshee_blitter.c
    vid_voodoo_blitter.c
    vid_voodoo_display.c
    vid_voodoo_fb.c
    vid_voodoo_fifo.c
    vid_voodoo_reg.c
    vid_voodoo_render.c
    vid_voodoo_setup.c
    vid_voodoo_texture.c
)

if(NOT MSVC AND (ARCH STREQUAL "i386" OR ARCH STREQUAL "x86_64"))
    target_compile_options(voodoo PRIVATE "-msse2")
endif()<|MERGE_RESOLUTION|>--- conflicted
+++ resolved
@@ -11,14 +11,8 @@
 # Authors: David Hrdlička, <hrdlickadavid@outlook.com>
 #
 #          Copyright 2020-2021 David Hrdlička.
-<<<<<<< HEAD
-#          Copyright 2025 Connor Hyde
-=======
-#          Copyright 2025 starfrost
->>>>>>> 6a8eaf50
-#
-
-# todo: Split nv stuff into its own file...
+#          Copyright 2025 Connor Hyde / starfrost
+#
 
 add_library(vid OBJECT
 
@@ -138,17 +132,12 @@
 
     # Matrox
     vid_mga.c
-<<<<<<< HEAD
-    vid_nga.c
-    vid_tvp3026_ramdac.c
-    vid_att2xc498_ramdac.c
-    vid_xga.c
-    vid_bochs_vbe.c
-    vid_ps55da2.c
-    vid_jega.c
-
-    nv/nv_base.c nv/nv_rivatimer.c
-    
+
+    # NVidia - Core
+    nv/nv_base.c
+    nv/nv_rivatimer.c
+
+    # NVidia RIVA 128 - Subsystems
     nv/nv3/nv3_core.c 
     nv/nv3/nv3_core_config.c 
     nv/nv3/nv3_core_arbiter.c  
@@ -160,12 +149,17 @@
     nv/nv3/subsystems/nv3_pme.c
     nv/nv3/subsystems/nv3_pextdev.c
     nv/nv3/subsystems/nv3_pfb.c
-    nv/nv3/subsystems/nv3_pbus.c nv/nv3/subsystems/nv3_pbus_dma.c
+    nv/nv3/subsystems/nv3_pbus.c 
+    nv/nv3/subsystems/nv3_pbus_dma.c
     nv/nv3/subsystems/nv3_ptimer.c
-    nv/nv3/subsystems/nv3_pramin.c nv/nv3/subsystems/nv3_pramin_ramht.c nv/nv3/subsystems/nv3_pramin_ramfc.c nv/nv3/subsystems/nv3_pramin_ramro.c 
+    nv/nv3/subsystems/nv3_pramin.c 
+    nv/nv3/subsystems/nv3_pramin_ramht.c 
+    nv/nv3/subsystems/nv3_pramin_ramfc.c 
+    nv/nv3/subsystems/nv3_pramin_ramro.c 
     nv/nv3/subsystems/nv3_pvideo.c
     nv/nv3/subsystems/nv3_user.c
 
+    # NVidia RIVA 128 - Object Classes
     nv/nv3/classes/nv3_class_names.c
     nv/nv3/classes/nv3_class_shared_methods.c
     nv/nv3/classes/nv3_class_001_beta_factor.c
@@ -191,19 +185,14 @@
     nv/nv3/classes/nv3_class_018_point_zeta_buffer.c
     nv/nv3/classes/nv3_class_01c_image_in_memory.c
 
+    # NVidia RIVA 128 - Render
     nv/nv3/render/nv3_render_core.c
     nv/nv3/render/nv3_render_primitives.c   
-    nv/nv3/render/nv3_render_blit.c    
- 
-=======
-
-    # NVidia (pending)
-    nv/nv_rivatimer.c
+    nv/nv3/render/nv3_render_blit.c   
 
     # Generic
     vid_bochs_vbe.c
 
->>>>>>> 6a8eaf50
 )
 
 if(G100)
