--- conflicted
+++ resolved
@@ -711,14 +711,8 @@
 
             /* bit HostControllerReset must be cleared for the controller to be seen as initialized */
             if (val & 0x01) {
-<<<<<<< HEAD
-                memset(dev->ohci_mmio, 0x00, sizeof(dev->ohci_mmio));
-                dev->ohci_mmio[OHCI_HcRevision].b[0] = 0x10;
-                dev->ohci_mmio[OHCI_HcRevision].b[1] = 0x01;
-                dev->ohci_mmio[OHCI_HcRhDescriptorA].b[0] = 0x02;
-=======
                 ohci_soft_reset(dev);
->>>>>>> f117b7d8
+
                 val &= ~0x01;
             }
             break;
