--- conflicted
+++ resolved
@@ -917,13 +917,9 @@
     { "[VIA Apollo Pro133A] BCM GT694VA",	"gt694va",		MACHINE_TYPE_SOCKET370,		CPU_PKG_SOCKET370, 0, 66666667, 133333333, 1300, 3500, 1.5, 8.0,						MACHINE_AGP | MACHINE_BUS_PS2 | MACHINE_IDE_DUAL,				16384,3145728, 8192, 255,	      machine_at_gt694va_init, NULL			},
 
     /* Miscellaneous/Fake/Hypervisor machines */
-<<<<<<< HEAD
     /* Has a Winbond W83977F Super I/O chip with on-chip KBC with AMIKey-2 KBC
        firmware. */
-    { "[i440BX] Microsoft Virtual PC 2007",	"vpc2007",		MACHINE_TYPE_MISC,		CPU_PKG_SLOT1, CPU_BLOCK(CPU_PENTIUM2, CPU_CYRIX3S), 0, 0, 0, 0, 0, 0,						MACHINE_AGP | MACHINE_BUS_PS2 | MACHINE_IDE_DUAL,		  		 8192,1048576, 8192, 255,	      machine_at_vpc2007_init, NULL			},
-=======
     { "[i440BX] Microsoft Virtual PC 2007",	"vpc2007",		MACHINE_TYPE_MISC,		CPU_PKG_SLOT1, CPU_BLOCK(CPU_PENTIUM2, CPU_CYRIX3S), 0, 0, 0, 0, 0, 0,						MACHINE_PCI | MACHINE_BUS_PS2 | MACHINE_IDE_DUAL,		  		 8192,1048576, 8192, 255,	      machine_at_vpc2007_init, NULL			},
->>>>>>> 83ad3e9f
 
     { NULL,					NULL,			MACHINE_TYPE_NONE,		0, 0, 0, 0, 0, 0, 0, 0,												0,										    0,      0,    0,   0,				 NULL, NULL			}
 };
