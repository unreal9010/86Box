/*
 * 86Box    A hypervisor and IBM PC system emulator that specializes in
 *          running old operating systems and software designed for IBM
 *          PC systems and compatibles from 1981 through fairly recent
 *          system designs based on the PCI bus.
 *
 *          This file is part of the 86Box distribution.
 *
 *          Define the various platform support functions.
 *
 *
 *
 * Authors: Miran Grca, <mgrca8@gmail.com>
 *          Fred N. van Kempen, <decwiz@yahoo.com>
 *
 *          Copyright 2016-2019 Miran Grca.
 *          Copyright 2017-2019 Fred N. van Kempen.
 *          Copyright 2021 Laci bá'
 */

#ifndef EMU_PLAT_H
#define EMU_PLAT_H

#include <stdint.h>
#include <stdio.h>
#include "86box/device.h"
#include "86box/machine.h"
#ifndef GLOBAL
#    define GLOBAL extern
#endif

/* String ID numbers. */
#include <86box/language.h>

/* The Win32 API uses _wcsicmp. */
#ifdef _WIN32
#    define wcscasecmp _wcsicmp
#    define strcasecmp _stricmp
#else
/* Declare these functions to avoid warnings. They will redirect to strcasecmp and strncasecmp respectively. */
extern int stricmp(const char *s1, const char *s2);
extern int strnicmp(const char *s1, const char *s2, size_t n);
#endif

#if (defined(__HAIKU__) || defined(__unix__) || defined(__APPLE__)) && !defined(__linux__)
/* FreeBSD has largefile by default. */
#    define fopen64  fopen
#    define fseeko64 fseeko
#    define ftello64 ftello
#    define off64_t  off_t
#elif defined(_MSC_VER)
// # define fopen64  fopen
#    define fseeko64 _fseeki64
#    define ftello64 _ftelli64
#    define off64_t  off_t
#endif

#ifdef _MSC_VER
#    define UNUSED(arg) arg
#else
/* A hack (GCC-specific?) to allow us to ignore unused parameters. */
#    define UNUSED(arg) __attribute__((unused)) arg
#endif

/* Return the size (in wchar's) of a wchar_t array. */
#define sizeof_w(x) (sizeof((x)) / sizeof(wchar_t))

#ifdef __cplusplus
#    include <atomic>
#    define atomic_flag_t std::atomic_flag
#    define atomic_bool_t std::atomic_bool
extern "C" {
#else
#    include <stdatomic.h>
#    define atomic_flag_t atomic_flag
#    define atomic_bool_t atomic_bool
#endif

#if defined(_MSC_VER)
#    define ssize_t intptr_t
#endif

#ifdef _MSC_VER
# define fallthrough do {} while (0) /* fallthrough */
#else
# if __has_attribute(fallthrough)
#  define fallthrough __attribute__((fallthrough))
# else
#  if __has_attribute(__fallthrough__)
#   define fallthrough __attribute__((__fallthrough__))
#  endif
#  define fallthrough do {} while (0) /* fallthrough */
# endif
#endif

/* Global variables residing in the platform module. */
<<<<<<< HEAD
extern int	dopause,			/* system is paused */
        mouse_capture;			/* mouse is captured in app */
extern atomic_flag_t doresize;			/* screen resize requested */
extern volatile int	is_quit;				/* system exit requested */
=======
extern int          dopause;       /* system is paused */
extern int          mouse_capture; /* mouse is captured in app */
extern volatile int is_quit;       /* system exit requested */
>>>>>>> dde4c147

#ifdef MTR_ENABLED
extern int tracing_on;
#endif

<<<<<<< HEAD
extern uint64_t	timer_freq;
extern int	infocus;
extern char	emu_version[200];		/* version ID string */
extern int	rctrl_is_lalt;
extern int	update_icons;
extern int status_icons_fullscreen;

extern int	unscaled_size_x,		/* current unscaled size X */
        unscaled_size_y;		/* current unscaled size Y */
=======
extern uint64_t timer_freq;
extern int      infocus;
extern char     emu_version[200]; /* version ID string */
extern int      rctrl_is_lalt;
extern int      update_icons;
>>>>>>> dde4c147

extern int kbd_req_capture;
extern int hide_status_bar;
extern int hide_tool_bar;

/* System-related functions. */
extern char    *fix_exe_path(char *str);
extern FILE    *plat_fopen(const char *path, const char *mode);
extern FILE    *plat_fopen64(const char *path, const char *mode);
extern void     plat_remove(char *path);
extern int      plat_getcwd(char *bufp, int max);
extern int      plat_chdir(char *path);
extern void     plat_tempfile(char *bufp, char *prefix, char *suffix);
extern void     plat_get_exe_name(char *s, int size);
extern void     plat_get_global_config_dir(char* strptr);
extern void     plat_init_rom_paths(void);
extern int      plat_dir_check(char *path);
extern int      plat_dir_create(char *path);
extern void    *plat_mmap(size_t size, uint8_t executable);
extern void     plat_munmap(void *ptr, size_t size);
extern uint64_t plat_timer_read(void);
extern uint32_t plat_get_ticks(void);
extern uint32_t plat_get_micro_ticks(void);
extern void     plat_delay_ms(uint32_t count);
extern void     plat_pause(int p);
extern void     plat_mouse_capture(int on);
extern int      plat_vidapi(char *name);
extern char    *plat_vidapi_name(int api);
extern int      plat_setvid(int api);
extern void     plat_vidsize(int x, int y);
extern void     plat_setfullscreen(int on);
extern void     plat_resize_monitor(int x, int y, int monitor_index);
extern void     plat_resize_request(int x, int y, int monitor_index);
extern void     plat_resize(int x, int y);
extern void     plat_vidapi_enable(int enabled);
extern void     plat_vidapi_reload(void);
extern void     plat_vid_reload_options(void);
extern uint32_t plat_language_code(char *langcode);
extern void     plat_language_code_r(uint32_t lcid, char *outbuf, int len);
extern void     plat_get_cpu_string(char *outbuf, uint8_t len);
extern double   plat_get_dpi(void);

/* Resource management. */
extern void     set_language(uint32_t id);
extern wchar_t *plat_get_string(int id);

/* Emulator start/stop support functions. */
extern void do_start(void);
extern void do_stop(void);

/* Power off. */
extern void plat_power_off(void);

/* Platform-specific device support. */
extern void cassette_mount(char *fn, uint8_t wp);
extern void cassette_eject(void);
extern void cartridge_mount(uint8_t id, char *fn, uint8_t wp);
extern void cartridge_eject(uint8_t id);
extern void floppy_mount(uint8_t id, char *fn, uint8_t wp);
extern void floppy_eject(uint8_t id);
extern void cdrom_mount(uint8_t id, char *fn);
extern void plat_cdrom_ui_update(uint8_t id, uint8_t reload);
extern void zip_eject(uint8_t id);
extern void zip_mount(uint8_t id, char *fn, uint8_t wp);
extern void zip_reload(uint8_t id);
extern void mo_eject(uint8_t id);
extern void mo_mount(uint8_t id, char *fn, uint8_t wp);
extern void mo_reload(uint8_t id);
extern int  ioctl_open(uint8_t id, char d);
extern void ioctl_reset(uint8_t id);
extern void ioctl_close(uint8_t id);

/* Other stuff. */
extern void startblit(void);
extern void endblit(void);
extern void take_screenshot(void);

/* Conversion between UTF-8 and UTF-16. */
extern size_t mbstoc16s(uint16_t dst[], const char src[], int len);
extern size_t c16stombs(char dst[], const uint16_t src[], int len);

#ifdef MTR_ENABLED
extern void init_trace(void);
extern void shutdown_trace(void);
#endif

#ifdef __cplusplus
}
#endif

#endif /*EMU_PLAT_H*/<|MERGE_RESOLUTION|>--- conflicted
+++ resolved
@@ -94,38 +94,20 @@
 #endif
 
 /* Global variables residing in the platform module. */
-<<<<<<< HEAD
-extern int	dopause,			/* system is paused */
-        mouse_capture;			/* mouse is captured in app */
-extern atomic_flag_t doresize;			/* screen resize requested */
-extern volatile int	is_quit;				/* system exit requested */
-=======
 extern int          dopause;       /* system is paused */
 extern int          mouse_capture; /* mouse is captured in app */
 extern volatile int is_quit;       /* system exit requested */
->>>>>>> dde4c147
 
 #ifdef MTR_ENABLED
 extern int tracing_on;
 #endif
 
-<<<<<<< HEAD
-extern uint64_t	timer_freq;
-extern int	infocus;
-extern char	emu_version[200];		/* version ID string */
-extern int	rctrl_is_lalt;
-extern int	update_icons;
-extern int status_icons_fullscreen;
-
-extern int	unscaled_size_x,		/* current unscaled size X */
-        unscaled_size_y;		/* current unscaled size Y */
-=======
 extern uint64_t timer_freq;
 extern int      infocus;
 extern char     emu_version[200]; /* version ID string */
 extern int      rctrl_is_lalt;
 extern int      update_icons;
->>>>>>> dde4c147
+extern int      status_icons_fullscreen;
 
 extern int kbd_req_capture;
 extern int hide_status_bar;
