/*
 * 86Box	A hypervisor and IBM PC system emulator that specializes in
 *		running old operating systems and software designed for IBM
 *		PC systems and compatibles from 1981 through fairly recent
 *		system designs based on the PCI bus.
 *
 *		This file is part of the 86Box distribution.
 *
 *		Generic SVGA handling.
 *
 *
 *
 * Authors:	Sarah Walker, <http://pcem-emulator.co.uk/>
 *		Miran Grca, <mgrca8@gmail.com>
 *
 *		Copyright 2008-2020 Sarah Walker.
 *		Copyright 2016-2020 Miran Grca.
 */


#define FLAG_EXTRA_BANKS	1
#define	FLAG_ADDR_BY8		2
#define FLAG_EXT_WRITE		4
#define FLAG_LATCH8		8
#define FLAG_NOSKEW		16
<<<<<<< HEAD
=======
#define FLAG_ADDR_BY16		32
#define FLAG_RAMDAC_SHIFT	64
>>>>>>> b7f5d4a7

#define FLAG_ADDR_BY16	32
#define FLAG_128K_MASK		64

typedef struct {
    int ena,
	x, y, xoff, yoff, xsize, ysize,
	v_acc, h_acc;
    uint32_t addr, pitch;
} hwcursor_t;

typedef union {
    uint64_t	q;
    uint32_t	d[2];
    uint16_t	w[4];
    uint8_t	b[8];
} latch_t;

typedef struct svga_t
{
    mem_mapping_t mapping;

    uint8_t fast, chain4, chain2_write, chain2_read,
	    ext_overscan, bus_size,
	    lowres, interlace, linedbl, rowcount,
	    set_reset_disabled, bpp, ramdac_type, fb_only,
	    readmode, writemode, readplane,
	    hwcursor_oddeven, dac_hwcursor_oddeven, overlay_oddeven,
	    fcr, hblank_overscan;

    int dac_addr, dac_pos, dac_r, dac_g,
	vtotal, dispend, vsyncstart, split, vblankstart,
	hdisp,  hdisp_old, htotal,  hdisp_time, rowoffset,
	dispon, hdisp_on,
	vc, sc, linepos, vslines, linecountff, oddeven,
	con, cursoron, blink, scrollcache, char_width,
	firstline, lastline, firstline_draw, lastline_draw,
	displine, fullchange, x_add, y_add, pan,
	vram_display_mask, vidclock, dots_per_clock, hblank_ext,
	hwcursor_on, dac_hwcursor_on, overlay_on, set_override,
	hblankstart, hblankend, hblank_sub, hblank_end_val, hblank_end_len;

    /*The three variables below allow us to implement memory maps like that seen on a 1MB Trio64 :
      0MB-1MB - VRAM
      1MB-2MB - VRAM mirror
      2MB-4MB - open bus
      4MB-xMB - mirror of above

      For the example memory map, decode_mask would be 4MB-1 (4MB address space), vram_max would be 2MB
      (present video memory only responds to first 2MB), vram_mask would be 1MB-1 (video memory wraps at 1MB)
    */
    uint32_t decode_mask, vram_max,
	     vram_mask,
	     charseta, charsetb,
	     adv_flags, ma_latch,
	     ca_adj, ma, maback,
	     write_bank, read_bank,
	     extra_banks[2],
	     banked_mask,
	     ca, overscan_color,
	     *map8, pallook[512];

    PALETTE vgapal;

    uint64_t dispontime, dispofftime;
    latch_t latch;

    pc_timer_t timer;

    double clock;

    hwcursor_t hwcursor, hwcursor_latch,
	       dac_hwcursor, dac_hwcursor_latch,
	       overlay, overlay_latch;

    void (*render)(struct svga_t *svga);
    void (*recalctimings_ex)(struct svga_t *svga);

    void    (*video_out)(uint16_t addr, uint8_t val, void *p);
    uint8_t (*video_in) (uint16_t addr, void *p);

    void (*hwcursor_draw)(struct svga_t *svga, int displine);

    void (*dac_hwcursor_draw)(struct svga_t *svga, int displine);

    void (*overlay_draw)(struct svga_t *svga, int displine);

    void (*vblank_start)(struct svga_t *svga);

    void (*ven_write)(struct svga_t *svga, uint8_t val, uint32_t addr);
    float (*getclock)(int clock, void *p);

    /* Called when VC=R18 and friends. If this returns zero then MA resetting
       is skipped. Matrox Mystique in Power mode reuses this counter for
       vertical line interrupt*/
    int (*line_compare)(struct svga_t *svga);    

    /*Called at the start of vertical sync*/
    void (*vsync_callback)(struct svga_t *svga);

    uint32_t (*translate_address)(uint32_t addr, void *p);
    /*If set then another device is driving the monitor output and the SVGA
      card should not attempt to display anything */
    int override;
    void *p;

    uint8_t crtc[256], gdcreg[256], attrregs[32], seqregs[256],
	    egapal[16],
	    *vram, *changedvram;

    uint8_t crtcreg, gdcaddr,
	    attrff, attr_palette_enable, attraddr, seqaddr,
	    miscout, cgastat, scrblank,
	    plane_mask, writemask,
	    colourcompare, colournocare,
	    dac_mask, dac_status,
	    dpms, dpms_ui,
	    ksc5601_sbyte_mask, ksc5601_udc_area_msb[2];

    int ksc5601_swap_mode;
    uint16_t ksc5601_english_font_type;

    int vertical_linedbl;
        
    /*Used to implement CRTC[0x17] bit 2 hsync divisor*/
    int hsync_divisor;

	/*Tseng-style chain4 mode - CRTC dword mode is the same as byte mode, chain4
	  addresses are shifted to match*/
	int packed_chain4;

	/*Force CRTC to dword mode, regardless of CR14/CR17. Required for S3 enhanced mode*/
	int force_dword_mode;
	int force_byte_mode;

	int remap_required;
	uint32_t (*remap_func)(struct svga_t *svga, uint32_t in_addr);

    void *ramdac, *clock_gen;
} svga_t;


extern int	svga_init(const device_t *info, svga_t *svga, void *p, int memsize, 
			  void (*recalctimings_ex)(struct svga_t *svga),
			  uint8_t (*video_in) (uint16_t addr, void *p),
			  void    (*video_out)(uint16_t addr, uint8_t val, void *p),
			  void (*hwcursor_draw)(struct svga_t *svga, int displine),
			  void (*overlay_draw)(struct svga_t *svga, int displine));
extern void	svga_recalctimings(svga_t *svga);
extern void	svga_close(svga_t *svga);

uint8_t		svga_read(uint32_t addr, void *p);
uint16_t	svga_readw(uint32_t addr, void *p);
uint32_t	svga_readl(uint32_t addr, void *p);
void		svga_write(uint32_t addr, uint8_t val, void *p);
void		svga_writew(uint32_t addr, uint16_t val, void *p);
void		svga_writel(uint32_t addr, uint32_t val, void *p);
uint8_t		svga_read_linear(uint32_t addr, void *p);
uint8_t		svga_readb_linear(uint32_t addr, void *p);
uint16_t	svga_readw_linear(uint32_t addr, void *p);
uint32_t	svga_readl_linear(uint32_t addr, void *p);
void		svga_write_linear(uint32_t addr, uint8_t val, void *p);
void		svga_writeb_linear(uint32_t addr, uint8_t val, void *p);
void		svga_writew_linear(uint32_t addr, uint16_t val, void *p);
void		svga_writel_linear(uint32_t addr, uint32_t val, void *p);

void		svga_add_status_info(char *s, int max_len, void *p);

extern		uint8_t svga_rotate[8][256];

void		svga_out(uint16_t addr, uint8_t val, void *p);
uint8_t		svga_in(uint16_t addr, void *p);

svga_t		*svga_get_pri();
void		svga_set_override(svga_t *svga, int val);

void		svga_set_ramdac_type(svga_t *svga, int type);
void		svga_close(svga_t *svga);

uint32_t	svga_mask_addr(uint32_t addr, svga_t *svga);
uint32_t	svga_mask_changedaddr(uint32_t addr, svga_t *svga);

void		svga_doblit(int wx, int wy, svga_t *svga);


enum {
    RAMDAC_6BIT = 0,
    RAMDAC_8BIT
};


/* We need a way to add a device with a pointer to a parent device so it can attach itself to it, and
   possibly also a second ATi 68860 RAM DAC type that auto-sets SVGA render on RAM DAC render change. */
extern void	ati68860_ramdac_out(uint16_t addr, uint8_t val, void *p, svga_t *svga);
extern uint8_t	ati68860_ramdac_in(uint16_t addr, void *p, svga_t *svga);
extern void	ati68860_set_ramdac_type(void *p, int type);
extern void	ati68860_ramdac_set_render(void *p, svga_t *svga);
extern void	ati68860_ramdac_set_pallook(void *p, int i, uint32_t col);
extern void	ati68860_hwcursor_draw(svga_t *svga, int displine);

extern void	att49x_ramdac_out(uint16_t addr, int rs2, uint8_t val, void *p, svga_t *svga);
extern uint8_t	att49x_ramdac_in(uint16_t addr, int rs2, void *p, svga_t *svga);

extern float	av9194_getclock(int clock, void *p);

extern void	bt48x_ramdac_out(uint16_t addr, int rs2, int rs3, uint8_t val, void *p, svga_t *svga);
extern uint8_t	bt48x_ramdac_in(uint16_t addr, int rs2, int rs3, void *p, svga_t *svga);
extern void	bt48x_recalctimings(void *p, svga_t *svga);
extern void	bt48x_hwcursor_draw(svga_t *svga, int displine);

extern void	ibm_rgb528_ramdac_out(uint16_t addr, int rs2, uint8_t val, void *p, svga_t *svga);
extern uint8_t	ibm_rgb528_ramdac_in(uint16_t addr, int rs2, void *p, svga_t *svga);
extern void	ibm_rgb528_recalctimings(void *p, svga_t *svga);
extern void	ibm_rgb528_hwcursor_draw(svga_t *svga, int displine);

extern void	icd2061_write(void *p, int val);
extern float	icd2061_getclock(int clock, void *p);

/* The code is the same, the #define's are so that the correct name can be used. */
#define ics9161_write icd2061_write
#define ics9161_getclock icd2061_getclock

extern float	ics2494_getclock(int clock, void *p);

extern void	ics2595_write(void *p, int strobe, int dat);
extern double	ics2595_getclock(void *p);
extern void	ics2595_setclock(void *p, double clock);

extern void	sc1148x_ramdac_out(uint16_t addr, int rs2, uint8_t val, void *p, svga_t *svga);
extern uint8_t	sc1148x_ramdac_in(uint16_t addr, int rs2, void *p, svga_t *svga);

extern void	sc1502x_ramdac_out(uint16_t addr, uint8_t val, void *p, svga_t *svga);
extern uint8_t	sc1502x_ramdac_in(uint16_t addr, void *p, svga_t *svga);

extern void	sdac_ramdac_out(uint16_t addr, int rs2, uint8_t val, void *p, svga_t *svga);
extern uint8_t	sdac_ramdac_in(uint16_t addr, int rs2, void *p, svga_t *svga);
extern float	sdac_getclock(int clock, void *p);

extern void	stg_ramdac_out(uint16_t addr, uint8_t val, void *p, svga_t *svga);
extern uint8_t	stg_ramdac_in(uint16_t addr, void *p, svga_t *svga);
extern float	stg_getclock(int clock, void *p);

extern void	tkd8001_ramdac_out(uint16_t addr, uint8_t val, void *p, svga_t *svga);
extern uint8_t	tkd8001_ramdac_in(uint16_t addr, void *p, svga_t *svga);

extern void tvp3026_ramdac_out(uint16_t addr, int rs2, int rs3, uint8_t val, void *p, svga_t *svga);
extern uint8_t tvp3026_ramdac_in(uint16_t addr, int rs2, int rs3, void *p, svga_t *svga);
extern void	tvp3026_recalctimings(void *p, svga_t *svga);
extern void	tvp3026_hwcursor_draw(svga_t *svga, int displine);

#ifdef EMU_DEVICE_H
extern const device_t ati68860_ramdac_device;
extern const device_t att490_ramdac_device;
extern const device_t att491_ramdac_device;
extern const device_t att492_ramdac_device;
extern const device_t av9194_device;
extern const device_t bt484_ramdac_device;
extern const device_t att20c504_ramdac_device;
extern const device_t bt485_ramdac_device;
extern const device_t att20c505_ramdac_device;
extern const device_t bt485a_ramdac_device;
extern const device_t gendac_ramdac_device;
extern const device_t ibm_rgb528_ramdac_device;
extern const device_t ics2494an_305_device;
extern const device_t ics2595_device;
extern const device_t icd2061_device;
extern const device_t ics9161_device;
extern const device_t sc11483_ramdac_device;
extern const device_t sc11487_ramdac_device;
extern const device_t sc11484_ramdac_device;
extern const device_t sc11484_nors2_ramdac_device;
extern const device_t sc1502x_ramdac_device;
extern const device_t sdac_ramdac_device;
extern const device_t stg_ramdac_device;
extern const device_t tkd8001_ramdac_device;
extern const device_t tseng_ics5301_ramdac_device;
extern const device_t tseng_ics5341_ramdac_device;
extern const device_t tvp3026_ramdac_device;
#endif<|MERGE_RESOLUTION|>--- conflicted
+++ resolved
@@ -23,14 +23,9 @@
 #define FLAG_EXT_WRITE		4
 #define FLAG_LATCH8		8
 #define FLAG_NOSKEW		16
-<<<<<<< HEAD
-=======
 #define FLAG_ADDR_BY16		32
 #define FLAG_RAMDAC_SHIFT	64
->>>>>>> b7f5d4a7
-
-#define FLAG_ADDR_BY16	32
-#define FLAG_128K_MASK		64
+#define FLAG_128K_MASK		128
 
 typedef struct {
     int ena,
