/*
 * 86Box	A hypervisor and IBM PC system emulator that specializes in
 *  		running old operating systems and software designed for IBM
 * 			PC systems and compatibles from 1981 through fairly recent
 *  		system designs based on the PCI bus.
 *
 *  		This file is part of the 86Box distribution.
 *
 *  		RawInput mouse interface.
 *
 * 			Version:	@(#)win_mouse_rawinput.cpp	1.0.0	2019/3/19
 *
 *  		Authors:	Sarah Walker, <http://pcem-emulator.co.uk/>
 *  					Miran Grca, <mgrca8@gmail.com>
 *  					GH Cao, <driver1998.ms@outlook.com>
 *
 *  		Copyright 2008-2017 Sarah Walker.
 *  		Copyright 2016,2017 Miran Grca.
 *  		Copyright 2019 GH Cao.
 */
#include <windows.h>
#include <windowsx.h>
#include <stdio.h>
#include <stdint.h>
#include <86box/86box.h>
#include <86box/mouse.h>
#include <86box/plat.h>
#include <86box/win.h>

int    mouse_capture;
<<<<<<< HEAD
double mouse_sensitivity = 1.0; /* Unused. */
=======
double mouse_sensitivity = 1.0;                  /* Unused. */
double mouse_x_error = 0.0, mouse_y_error = 0.0; /* Unused. */
>>>>>>> 932f2ce5

typedef struct {
    int buttons;
    int dx;
    int dy;
    int dwheel;
} MOUSESTATE;

MOUSESTATE mousestate;

void
win_mouse_init(void)
{
    atexit(win_mouse_close);

    mouse_capture = 0;

    /* Initialize the RawInput (mouse) module. */
    RAWINPUTDEVICE ridev;
    ridev.dwFlags     = 0;
    ridev.hwndTarget  = NULL;
    ridev.usUsagePage = 0x01;
    ridev.usUsage     = 0x02;
    if (!RegisterRawInputDevices(&ridev, 1, sizeof(ridev)))
        fatal("plat_mouse_init: RegisterRawInputDevices failed\n");

    memset(&mousestate, 0, sizeof(MOUSESTATE));
}

void
win_mouse_handle(PRAWINPUT raw)
{
    RAWMOUSE   state = raw->data.mouse;
    static int x, y;

    /* read mouse buttons and wheel */
    if (state.usButtonFlags & RI_MOUSE_LEFT_BUTTON_DOWN)
        mousestate.buttons |= 1;
    else if (state.usButtonFlags & RI_MOUSE_LEFT_BUTTON_UP)
        mousestate.buttons &= ~1;

    if (state.usButtonFlags & RI_MOUSE_MIDDLE_BUTTON_DOWN)
        mousestate.buttons |= 4;
    else if (state.usButtonFlags & RI_MOUSE_MIDDLE_BUTTON_UP)
        mousestate.buttons &= ~4;

    if (state.usButtonFlags & RI_MOUSE_RIGHT_BUTTON_DOWN)
        mousestate.buttons |= 2;
    else if (state.usButtonFlags & RI_MOUSE_RIGHT_BUTTON_UP)
        mousestate.buttons &= ~2;

    if (state.usButtonFlags & RI_MOUSE_WHEEL) {
        mousestate.dwheel += (SHORT) state.usButtonData / 120;
    }

    if (state.usFlags & MOUSE_MOVE_ABSOLUTE) {
        /* absolute mouse, i.e. RDP or VNC
         * seems to work fine for RDP on Windows 10
         * Not sure about other environments.
         */
        mousestate.dx += (state.lLastX - x) / 25;
        mousestate.dy += (state.lLastY - y) / 25;
        x = state.lLastX;
        y = state.lLastY;
    } else {
        /* relative mouse, i.e. regular mouse */
        mousestate.dx += state.lLastX;
        mousestate.dy += state.lLastY;
    }
}

void
win_mouse_close(void)
{
    RAWINPUTDEVICE ridev;
    ridev.dwFlags     = RIDEV_REMOVE;
    ridev.hwndTarget  = NULL;
    ridev.usUsagePage = 0x01;
    ridev.usUsage     = 0x02;
    RegisterRawInputDevices(&ridev, 1, sizeof(ridev));
}

void
mouse_poll(void)
{
    static int b = 0;
    if (mouse_capture || video_fullscreen) {
        if (mousestate.dx != 0 || mousestate.dy != 0 || mousestate.dwheel != 0) {
            mouse_x += mousestate.dx;
            mouse_y += mousestate.dy;
            mouse_z = mousestate.dwheel;

            mousestate.dx     = 0;
            mousestate.dy     = 0;
            mousestate.dwheel = 0;

            // pclog("dx=%d, dy=%d, dwheel=%d\n", mouse_x, mouse_y, mouse_z);
        }

        if (b != mousestate.buttons) {
            mouse_buttons = mousestate.buttons;
            b             = mousestate.buttons;
        }
    }
}<|MERGE_RESOLUTION|>--- conflicted
+++ resolved
@@ -28,12 +28,8 @@
 #include <86box/win.h>
 
 int    mouse_capture;
-<<<<<<< HEAD
-double mouse_sensitivity = 1.0; /* Unused. */
-=======
 double mouse_sensitivity = 1.0;                  /* Unused. */
 double mouse_x_error = 0.0, mouse_y_error = 0.0; /* Unused. */
->>>>>>> 932f2ce5
 
 typedef struct {
     int buttons;
