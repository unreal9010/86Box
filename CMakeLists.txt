#
# 86Box		A hypervisor and IBM PC system emulator that specializes in
#		running old operating systems and software designed for IBM
#		PC systems and compatibles from 1981 through fairly recent
#		system designs based on the PCI bus.
#
#		This file is part of the 86Box distribution.
#
#		CMake build script.
#
# Authors:	David Hrdlička, <hrdlickadavid@outlook.com>
#
#		Copyright 2020,2021 David Hrdlička.
#

cmake_minimum_required(VERSION 3.16)

cmake_policy(SET CMP0091 NEW)
cmake_policy(SET CMP0079 NEW)

if(VCPKG_TOOLCHAIN AND VCPKG_TARGET_TRIPLET MATCHES "static")
	set(CMAKE_MSVC_RUNTIME_LIBRARY "MultiThreaded$<$<CONFIG:Debug>:Debug>")
endif()

project(86Box
	VERSION 3.1
	DESCRIPTION "Emulator of x86-based systems"
	HOMEPAGE_URL "https://86box.net"
	LANGUAGES C CXX)

# Detect the target architecture by trying to compile `src/arch_detect.c`
try_compile(RESULT_VAR ${CMAKE_BINARY_DIR} "${CMAKE_CURRENT_SOURCE_DIR}/src/arch_detect.c" OUTPUT_VARIABLE ARCH)
string(REGEX MATCH "ARCH ([a-zA-Z0-9_]+)" ARCH "${ARCH}")
string(REPLACE "ARCH " "" ARCH "${ARCH}")
if (NOT ARCH)
	set(ARCH unknown)
endif()

include(CPack)

include(CMakeDependentOption)

add_compile_definitions(CMAKE)
add_compile_definitions("$<$<CONFIG:Debug>:DEBUG>")

if(WIN32)
	# Disables *_s function warnings
	add_compile_definitions(_CRT_SECURE_NO_WARNINGS)

	# Disables POSIX name warnings
	add_compile_definitions(_CRT_NONSTDC_NO_WARNINGS)

	# Disables WinSock deprecation warnings
	add_compile_definitions(_WINSOCK_DEPRECATED_NO_WARNINGS)
endif()

set(CMAKE_CXX_STANDARD 11)

option(RELEASE "Release build" OFF)
option(USB "USB support" OFF)
option(DYNAREC "Dynamic recompiler" ON)
option(FLUIDSYNTH "FluidSynth" ON)
option(MUNT "MUNT" ON)
option(VRAMDUMP "Video RAM dumping" OFF)
option(DINPUT "DirectInput" OFF)
option(DISCORD "Discord integration" ON)
<<<<<<< HEAD
option(QT "QT GUI" ON)
=======
option(CPPTHREADS "C++11 threads" ON)
>>>>>>> e0a73a99

option(NEW_DYNAREC "Use the PCem v15 (\"new\") dynamic recompiler" OFF)

option(MINITRACE "Enable Chrome tracing using the modified minitrace library" OFF)

option(DEV_BRANCH "Development branch" OFF)
CMAKE_DEPENDENT_OPTION(AMD_K5 "AMD K5" ON "DEV_BRANCH" OFF)
CMAKE_DEPENDENT_OPTION(CYRIX_6X86 "Cyrix 6x86" ON "DEV_BRANCH" OFF)
CMAKE_DEPENDENT_OPTION(GUSMAX "Gravis UltraSound MAX" ON "DEV_BRANCH" OFF)
CMAKE_DEPENDENT_OPTION(HEDAKA "Hedaka HED-919" ON "DEV_BRANCH" OFF)
CMAKE_DEPENDENT_OPTION(I450KX "Intel i450KX" ON "DEV_BRANCH" OFF)
CMAKE_DEPENDENT_OPTION(LASERXT "VTech Laser XT" ON "DEV_BRANCH" OFF)
CMAKE_DEPENDENT_OPTION(MGA "Matrox Mystique graphics adapters" ON "DEV_BRANCH" OFF)
CMAKE_DEPENDENT_OPTION(NO_SIO "Machines without emulated Super I/O chips" ON "DEV_BRANCH" OFF)
CMAKE_DEPENDENT_OPTION(OLIVETTI "Olivetti M290" ON "DEV_BRANCH" OFF)
CMAKE_DEPENDENT_OPTION(OPEN_AT "OpenAT" ON "DEV_BRANCH" OFF)
CMAKE_DEPENDENT_OPTION(OPENGL "OpenGL 3.0 Core renderer" ON "DEV_BRANCH" OFF)
CMAKE_DEPENDENT_OPTION(PAS16 "Pro Audio Spectrum 16" OFF "DEV_BRANCH" OFF)
CMAKE_DEPENDENT_OPTION(PS2M70T4 "IBM PS/2 model 70 (type 4)" ON "DEV_BRANCH" OFF)
CMAKE_DEPENDENT_OPTION(S3TRIO3D2X "S3 Trio3D/2X" ON "DEV_BRANCH" OFF)
CMAKE_DEPENDENT_OPTION(SIO_DETECT "Super I/O Detection Helper" ON "DEV_BRANCH" OFF)
CMAKE_DEPENDENT_OPTION(M154X "ALi ALADDiN IV" ON "DEV_BRANCH" OFF)
CMAKE_DEPENDENT_OPTION(M6117 "ALi M6117" ON "DEV_BRANCH" OFF)
CMAKE_DEPENDENT_OPTION(VGAWONDER "ATI VGA Wonder (ATI-18800)" ON "DEV_BRANCH" OFF)
CMAKE_DEPENDENT_OPTION(VNC "VNC renderer" ON "DEV_BRANCH" OFF)
CMAKE_DEPENDENT_OPTION(XL24 "ATI VGA Wonder XL24 (ATI-28800-6)" ON "DEV_BRANCH" OFF)
CMAKE_DEPENDENT_OPTION(VECT486VL "HP Vectra 486VL" ON "DEV_BRANCH" OFF)

string(TOLOWER "${BUILD_TYPE}" BUILD_TYPE_LOWER)
if(BUILD_TYPE_LOWER STREQUAL "release")
	add_compile_definitions(RELEASE_BUILD)
elseif(BUILD_TYPE_LOWER STREQUAL "beta")
	add_compile_definitions(BETA_BUILD)
elseif(BUILD_TYPE_LOWER STREQUAL "alpha")
	add_compile_definitions(ALPHA_BUILD)
endif()

# HACK: Avoid a MSVC2019 compiler bug on ARM64 Debug builds
if(MSVC_TOOLSET_VERSION GREATER_EQUAL 142 AND ARCH STREQUAL "arm64")
	# Define a cache option in case somebody wants to disable this workaround
	set(AVOID_LNK1322 ON CACHE BOOL "Prevent LNK1322 on MSVC2019 ARM64 debug builds")

	if(AVOID_LNK1322)
		message(STATUS "Working around LNK1322 (86Box#1268)")
		set(CMAKE_C_FLAGS_DEBUG "${CMAKE_C_FLAGS_DEBUG} /Gy")
		set(CMAKE_CXX_FLAGS_DEBUG "${CMAKE_CXX_FLAGS_DEBUG} /Gy")
	endif()
endif()

# HACK: MinGW and macOS <10.15 does not have `timespec_get`
include(CheckSymbolExists)
check_symbol_exists(timespec_get time.h HAS_TIMESPEC_GET)
if(HAS_TIMESPEC_GET)
	add_compile_definitions(HAS_TIMESPEC_GET)
endif()

add_subdirectory(src)<|MERGE_RESOLUTION|>--- conflicted
+++ resolved
@@ -64,11 +64,8 @@
 option(VRAMDUMP "Video RAM dumping" OFF)
 option(DINPUT "DirectInput" OFF)
 option(DISCORD "Discord integration" ON)
-<<<<<<< HEAD
 option(QT "QT GUI" ON)
-=======
 option(CPPTHREADS "C++11 threads" ON)
->>>>>>> e0a73a99
 
 option(NEW_DYNAREC "Use the PCem v15 (\"new\") dynamic recompiler" OFF)
 
